# ARMOR
### A ROS Multi-Ontology Reference

**ARMOR** is a powerful and versatile management system for single and multi-ontology architectures under ROS. It allows
to load, query and modify multiple ontologies and requires very little knowledge of OWL APIs and Java. Despite its ease 
of use, ARMOR provides a large share of OWL APIs functions and capabilities in a simple server-client architecture and
offers increased flexibility compared to previous ontological systems running under ROS.

ARMOR's main goal is to ease the use of ontologies in robotics by bringing these features to developers working under ROS.
Not everyone in the ROS community is a Java developer, it is even rarer to find someone familiar with OWL APIs. 
ARMOR hides such implementation details and speeds up the development of applications based on semantic knowledge.
Notable features include:
  
  + Support for multiple ontologies
  + Ensures thread-safe ontology manipulations
  + Implements a wide range of functions: from simple "add an individual" to more esoteric "modify an SWRL rule"
  + Excellent performances which can be further customized based on user needs
  + Ontology debug GUI available (currently working but not stable)
  + Extensive logging
  + Out-of-the-box support for most reasoners, easy to add more
  + Based on latest standards: Java 8 and OWL API 5
  + Support for SPARQL queries (Only with Pellet/Openllet)
 
ARMOR is based on **AMOR** - a Multi-Ontology Reference library (a ROS ready version is available [here](https://github.com/EmaroLab/multi_ontology_reference)), offering a service-client interface for the vast majority of its functions, with some exceptions of rarer use. As a rule of thumb, as long as you create your own ontology offline and use ARMOR at runtime to populate, modify and query it; you should be good to go.

ARMOR expands AMOR capabilities in the following ways:
  
  + **_Flexible mount system_**, allows one or more ROS clients to identify themselves and mount on an ontology reference to
   prevent other processes from modifying its state. Excluded processes can still query the locked ontologies to avoid 
   waiting for long times.
  + **_Easy debugging_**, allows online toggling of terminal/file logging as well as turn on AMOR debug GUI.
  
Legacy support for OWL api 3.4.5 is available on the [OWL-api3 branch](https://github.com/EmaroLab/armor/tree/OWL-api3). Use it in conjunction with [AMOR OWL-api3 branch](https://github.com/EmaroLab/multi_ontology_reference/tree/OWL-api3).

## Installation and dependencies

The latest stable release of this project and its direct dependencies (ARMOR, AMOR and the required ROS messages) can be downloaded from this [**repository**](https://github.com/EmaroLab/ros_multi_ontology_references.git).

Else, you can manually download the latest release of each module from the following repositories:

+ [**ARMOR**](https://github.com/EmaroLab/armor)
+ [**AMOR**](https://github.com/EmaroLab/multi_ontology_reference)
+ [**armor_msgs**](https://github.com/EmaroLab/armor_msgs)

To build both AMOR and ARMOR, you will need [**Rosjava**](http://wiki.ros.org/rosjava) installed.

## Running ARMOR
Launching rosjava nodes can be a convoluted operation. To make things easier, after building the package for the first time go to the project directory and run the following command:

`./gradlew deployApp`

This is necessary only the first time you build the package or after you hard clean your workspace. You can then launch ARMOR from the command line:

`rosrun armor execute it.emarolab.armor.ARMORMainService`

Or from a launchfile:

`<node pkg="armor" type="execute" name="armor_service" args="it.emarolab.armor.ARMORMainService"/>`
  
## Client
  
  Once ARMOR is running, you can call it fom any client node written in your preferred language (C++, Python or Java). As an example, you can have a look at [armor_py](https://github.com/EmaroLab/armor_py_api), a client library written in Python.
  The library currently implements only a small number of functions, but they are stable and more will be added as they are needed.
  
  If you feel brave, you are comfortable with Java and you need some advanced feature and increased control over your 
  system, consider to incorporate [AMOR](https://github.com/EmaroLab/multi_ontology_reference) in your code instead
  of using ARMOR.
  
## Rosparams

| Rosparam name            | Type   | Function                                             | Default   |
|:------------------------:|:------:|:----------------------------------------------------:|:---------:|
| `FULL_ENTITY_IDENTIFIER` | `Bool` | If **True**, queries returns entities with full IRI. | **False** |
  
<<<<<<< HEAD
## Message structure
=======
##Message structure

Use `/armor_interface_srv` for single calls:  
>>>>>>> af355d30
  
```
rosservice call /armor_interface_srv "armor_request:
  client_name: ''
  reference_name: ''
  command: ''
  primary_command_spec: ''
  secondary_command_spec: ''
  args: ['']"  
```

Use `/armor_interface_serialized_srv` to execute multiple operations:

```
rosservice call /armor_interface_serialized_srv "armor_requests:
   - client_name: ''
     reference_name: ''
     command: ''
     primary_command_spec: ''
     secondary_command_spec: ''
     args: ['']"
```

###Request

`ArmorDirective.srv` request depends only on `ArmorDirectiveReq.msg`, whose fields are:

| Field                    | arg                                                             |
| ------------------------ | --------------------------------------------------------------- |
| *client_name*            | *optional*, node id                                             |
| *reference_name*         | name of the ontology to work on                                 |
| *command*                | command to execute (e.g. ADD, LOAD ...)                         |
| *primary_command_spec*   | *optional*, primary command specification (e.g. IND, FILE, ...) |
| *secondary_command_spec* | *optional*, secondary command specification                     |
| *args*                   | *optional*, list of arguments (e.g. list of individuals to add) |

`ArmorDirective.srv` request depends on a list of `ArmorDirectiveReq.msg`.
  
The complete list of **commands** and **directives** can be found here: 

[**COMMANDS DOCUMENTATION**](https://github.com/EmaroLab/armor/blob/master/commands.md)

### Response

`ArmorDirective.srv` request depends only on `ArmorDirectiveRes.msg`, whose fields are:

| Field                    | arg                                                             |
| ------------------------ | --------------------------------------------------------------- |
| *success*                | *bool*                                                          |
| *exit_code*              | *int32*                                                         |
| *error_description*      | *string*                                                        |
| *is_consistent*          | *optional*, *bool*, `true` if reference is consistent           |
| *timeout*                | *optional*, *bool*, `true` if SPARQL query timed out            |
| *queried_objects*        | *optional*, *list string*, returns list of queried objects      |
| *sparql_queried_objects* | *optional*, *list QueryItem* (key-value couples)                |

`ArmorDirective.srv` request depends on a list of `ArmorDirectiveRes.msg` plus the following fields.

| Field                    | arg                                                             |
| ------------------------ | --------------------------------------------------------------- |
| *success*                | *bool*, false if at least one command fails                     |
| *is_consistent*          | *bool*, false if at the end the ontology is inconsistent        |                                                      |

**NOTE:** *sparql_queried_objects* is used only in `QUERY_SPARQL_FORMATTED` calls.

### Error codes

| Field                    | arg                                                             |
| ------------------------ | --------------------------------------------------------------- |
| **0**                    | *Success*                                                       |
| **1XX**                  | *Warning*                                                       |
| **101**                  | *Unsupported data type*                                         |
| **102**                  | *Reference busy*                                                |
| **2XX**                  | *Error*                                                         |
| **201**                  | *Malformed request, unspecified reference name*                 |
| **202**                  | *Malformed request, unspecified command*                        |
| **203**                  | *Cannot mount client on specified reference*                    |
| **204**                  | *Debug only, command defined but not implemented*               |
| **205**                  | *Non-existing command/specification*                            |


## Contacts
For comment, discussions or support refer to this git repository or contact us at:
 - [alessio.capitanelli@dibris.unige.it](mailto:alessio.capitanelli@dibris.unige.it),
 - [luca.buoncompagni@edu.unige.it](mailto:luca.buoncompagni@edu.unige.it).<|MERGE_RESOLUTION|>--- conflicted
+++ resolved
@@ -1,5 +1,5 @@
-# ARMOR
-### A ROS Multi-Ontology Reference
+#ARMOR
+###A ROS Multi-Ontology Reference
 
 **ARMOR** is a powerful and versatile management system for single and multi-ontology architectures under ROS. It allows
 to load, query and modify multiple ontologies and requires very little knowledge of OWL APIs and Java. Despite its ease 
@@ -32,7 +32,7 @@
   
 Legacy support for OWL api 3.4.5 is available on the [OWL-api3 branch](https://github.com/EmaroLab/armor/tree/OWL-api3). Use it in conjunction with [AMOR OWL-api3 branch](https://github.com/EmaroLab/multi_ontology_reference/tree/OWL-api3).
 
-## Installation and dependencies
+##Installation and dependencies
 
 The latest stable release of this project and its direct dependencies (ARMOR, AMOR and the required ROS messages) can be downloaded from this [**repository**](https://github.com/EmaroLab/ros_multi_ontology_references.git).
 
@@ -44,7 +44,7 @@
 
 To build both AMOR and ARMOR, you will need [**Rosjava**](http://wiki.ros.org/rosjava) installed.
 
-## Running ARMOR
+##Running ARMOR
 Launching rosjava nodes can be a convoluted operation. To make things easier, after building the package for the first time go to the project directory and run the following command:
 
 `./gradlew deployApp`
@@ -57,7 +57,7 @@
 
 `<node pkg="armor" type="execute" name="armor_service" args="it.emarolab.armor.ARMORMainService"/>`
   
-## Client
+##Client
   
   Once ARMOR is running, you can call it fom any client node written in your preferred language (C++, Python or Java). As an example, you can have a look at [armor_py](https://github.com/EmaroLab/armor_py_api), a client library written in Python.
   The library currently implements only a small number of functions, but they are stable and more will be added as they are needed.
@@ -66,19 +66,15 @@
   system, consider to incorporate [AMOR](https://github.com/EmaroLab/multi_ontology_reference) in your code instead
   of using ARMOR.
   
-## Rosparams
+##Rosparams
 
 | Rosparam name            | Type   | Function                                             | Default   |
 |:------------------------:|:------:|:----------------------------------------------------:|:---------:|
 | `FULL_ENTITY_IDENTIFIER` | `Bool` | If **True**, queries returns entities with full IRI. | **False** |
   
-<<<<<<< HEAD
-## Message structure
-=======
 ##Message structure
 
 Use `/armor_interface_srv` for single calls:  
->>>>>>> af355d30
   
 ```
 rosservice call /armor_interface_srv "armor_request:
@@ -121,7 +117,7 @@
 
 [**COMMANDS DOCUMENTATION**](https://github.com/EmaroLab/armor/blob/master/commands.md)
 
-### Response
+###Response
 
 `ArmorDirective.srv` request depends only on `ArmorDirectiveRes.msg`, whose fields are:
 
@@ -144,7 +140,7 @@
 
 **NOTE:** *sparql_queried_objects* is used only in `QUERY_SPARQL_FORMATTED` calls.
 
-### Error codes
+###Error codes
 
 | Field                    | arg                                                             |
 | ------------------------ | --------------------------------------------------------------- |
