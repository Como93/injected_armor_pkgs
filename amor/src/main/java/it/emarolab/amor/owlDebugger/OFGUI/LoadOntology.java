package it.emarolab.amor.owlDebugger.OFGUI;

import it.emarolab.amor.owlDebugger.FileManager;
import it.emarolab.amor.owlInterface.OWLReferences;
import it.emarolab.amor.owlInterface.OWLReferencesInterface.OWLReferencesContainer;
<<<<<<< HEAD
import org.semanticweb.owlapi.io.StreamDocumentTarget;
=======
>>>>>>> 035f2965

import javax.swing.*;
import java.io.BufferedReader;
import java.io.IOException;
import java.util.ArrayList;

public class LoadOntology {

	static{
		updateOntology( false);
	}
	
	public static synchronized void updateOntology( boolean initialized){
		if( initialized)
			ClassExchange.changeVisibilityProgressBar(true);
		
		// read value and update ClassExchange
		String ontoName = ClassExchange.getOntoNameObj().getText();
		
		// import Ontology
		OWLReferences ontoRef = (OWLReferences) OWLReferencesContainer.getOWLReferences( ontoName);
		if( ontoRef != null){
			//ClassExchange.setOntoName( ontoName);
			/*ClassExchange.setReasoner( ontoRef.getOWLReasoner());
	    	ClassExchange.setFactory( ontoRef.getFactory());
	    	ClassExchange.setPm( ontoRef.getPm());
	    	ClassExchange.setOntology( ontoRef.getOntology());
	    	ClassExchange.setManager( ontoRef.getManager());*/
			ClassExchange.setOntoRef( ontoRef);
		} else {
			// show a dialog box
			JOptionPane a = new JOptionPane();
			String message = "No innstance of OntologyManager exists with name : " + ontoName + ".\n No changes will take place.";
			String title = "Unknown ontology name";
			JOptionPane.showMessageDialog( a, message, title, JOptionPane.ERROR_MESSAGE);
		}
		
		if(initialized)
			ClassExchange.changeVisibilityProgressBar(false);
	}

	// if true print on file the ontology
	// if false save the ontology 
	public static synchronized void saveOntology( boolean toOWL){
		OWLReferences ontoRef = ClassExchange.getOntoRef();
		
		String message;
		String format;
		ArrayList<String> strs; 
		if( ! toOWL){
			format = "txt";
			strs = new ArrayList<String>();
			BufferedReader tmp = getOntologyTokens();
			boolean loop =true;
			String line;
			try {
				line = tmp.readLine();
				while( loop){
					if( line == null)
						loop = false;
					else{
						loop = true;
						line = tmp.readLine();
						strs.add( line);
					}
				}
			} catch (IOException e) {
				// TODO Auto-generated catch block
				e.printStackTrace();
				message = "IO Exception " + e.getCause() + System.getProperty("line.separator") +
						e.getMessage();
			}
		}
		else{
			format = "owl";
			strs = new ArrayList<String>( 1);
			strs.add( ontoRef.getReferenceName());
		}
		
		String name = ClassExchange.getSavingName();
		boolean nameOk = false;
		if( (name != null) && ( ! name.trim().isEmpty()) &&( ! name.equals( "default")))
				nameOk = true;
			
		if( nameOk){
			String path = ClassExchange.getSavingPath();
			FileManager fm;
			try{
				if( (path == null) || ( path.trim().isEmpty()) || ( path.equals( ClassExchange.getSavingPath())))
					fm = new FileManager( "default", name, format, ClassExchange.defaultSavingPath);
				else
					fm = new FileManager( path, name, format);
				
				
				fm.loadFile();
				fm.printOnFile( strs, true);
				
				message = " saving this ontology configuration as : " + fm.getFileFormat() + " format.\n"
						+ " on the path : " + fm.getFilePath(); 
				
				fm.closeFile();
				
			} catch( java.lang.NullPointerException e){
				message = " NULL Exception" + e.getCause() + System.getProperty("line.separator") +
						e.getMessage();
				e.printStackTrace();
			}
		}else message = " given name not valid.";
		
		// show message
		JOptionPane a = new JOptionPane();
		JOptionPane.showMessageDialog(a, message, "saving file", JOptionPane.INFORMATION_MESSAGE);
	}
	
	// print ontology and return the string
	@Deprecated
	public static synchronized BufferedReader getOntologyTokens(){
	/*	OWLReferences ontoRef = ClassExchange.getOntoRef();
		
		ByteArrayOutputStream baos = new ByteArrayOutputStream();
	    PrintStream ps = new PrintStream(baos);
		
		StreamDocumentTarget print = new StreamDocumentTarget( ps);// new SystemOutDocumentTarget();

		/*
        try {
			ManchesterOWLSyntaxOntologyFormat manSyntaxFormat = new ManchesterOWLSyntaxOntologyFormat();
			OWLOntologyFormat format =  ontoRef.getManager().getOntologyFormat(ontoRef.getOntology());
			if (format.isPrefixOWLOntologyFormat())
				manSyntaxFormat.copyPrefixesFrom(format.asPrefixOWLOntologyFormat());
			ontoRef.getManager().saveOntology( ontoRef.getOntology(), manSyntaxFormat, print); 
		} catch (OWLOntologyStorageException e) {	
			e.printStackTrace();
		}
		*/

        StringBuilder buffer = new StringBuilder();
		buffer.append( baos.toString());
		BufferedReader br = new BufferedReader(new StringReader(buffer.toString()));
		
		return( br);
		*/
		return null;
	}	
}<|MERGE_RESOLUTION|>--- conflicted
+++ resolved
@@ -3,10 +3,6 @@
 import it.emarolab.amor.owlDebugger.FileManager;
 import it.emarolab.amor.owlInterface.OWLReferences;
 import it.emarolab.amor.owlInterface.OWLReferencesInterface.OWLReferencesContainer;
-<<<<<<< HEAD
-import org.semanticweb.owlapi.io.StreamDocumentTarget;
-=======
->>>>>>> 035f2965
 
 import javax.swing.*;
 import java.io.BufferedReader;
@@ -130,9 +126,8 @@
 	    PrintStream ps = new PrintStream(baos);
 		
 		StreamDocumentTarget print = new StreamDocumentTarget( ps);// new SystemOutDocumentTarget();
-
-		/*
-        try {
+		
+		try {
 			ManchesterOWLSyntaxOntologyFormat manSyntaxFormat = new ManchesterOWLSyntaxOntologyFormat();
 			OWLOntologyFormat format =  ontoRef.getManager().getOntologyFormat(ontoRef.getOntology());
 			if (format.isPrefixOWLOntologyFormat())
@@ -141,9 +136,8 @@
 		} catch (OWLOntologyStorageException e) {	
 			e.printStackTrace();
 		}
-		*/
-
-        StringBuilder buffer = new StringBuilder();
+		
+		StringBuilder buffer = new StringBuilder();
 		buffer.append( baos.toString());
 		BufferedReader br = new BufferedReader(new StringReader(buffer.toString()));
 		
