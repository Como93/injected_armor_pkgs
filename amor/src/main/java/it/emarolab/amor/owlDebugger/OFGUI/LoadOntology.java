--- conflicted
+++ resolved
@@ -35,15 +35,11 @@
 		OWLReferences ontoRef = (OWLReferences) OWLReferencesContainer.getOWLReferences( ontoName);
 		if( ontoRef != null){
 			//ClassExchange.setOntoName( ontoName);
-<<<<<<< HEAD
-	    	/*ClassExchange.setOWLReasoner( ontoRef.getReasoner());
-=======
 	    	/*ClassExchange.setReasoner( ontoRef.getReasoner());
->>>>>>> 310cb2d1
-	    	ClassExchange.setFactory( ontoRef.getOWLFactory());
+	    	ClassExchange.setFactory( ontoRef.getFactory());
 	    	ClassExchange.setPm( ontoRef.getPm());
-	    	ClassExchange.setOntology( ontoRef.getOWLOntology());
-	    	ClassExchange.setManager( ontoRef.getOWLManager());*/
+	    	ClassExchange.setOntology( ontoRef.getOntology());
+	    	ClassExchange.setManager( ontoRef.getManager());*/
 			ClassExchange.setOntoRef( ontoRef);
 		} else {
 			// show a dialog box
@@ -57,20 +53,16 @@
 			ClassExchange.changeVisibilityProgressBar(false);
 	}
 
-	public static synchronized void saveOntology(){
-		saveOntology( true);
-	}
 	// if true print on file the ontology
 	// if false save the ontology 
-	@Deprecated
 	public static synchronized void saveOntology( boolean toOWL){
 		OWLReferences ontoRef = ClassExchange.getOntoRef();
 		
 		String message;
-		String format = "txt";
-		ArrayList<String> strs = new ArrayList<String>(); 
+		String format;
+		ArrayList<String> strs; 
 		if( ! toOWL){
-		/*	format = "txt";
+			format = "txt";
 			strs = new ArrayList<String>();
 			BufferedReader tmp = getOntologyTokens();
 			boolean loop =true;
@@ -91,8 +83,7 @@
 				e.printStackTrace();
 				message = "IO Exception " + e.getCause() + System.getProperty("line.separator") +
 						e.getMessage();
-			}*/
-			System.err.println( "Deprecated with owl api 5");
+			}
 		}
 		else{
 			format = "owl";
@@ -136,7 +127,7 @@
 	}
 	
 	// print ontology and return the string
-/*	public static synchronized BufferedReader getOntologyTokens(){
+	public static synchronized BufferedReader getOntologyTokens(){
 		OWLReferences ontoRef = ClassExchange.getOntoRef();
 		
 		ByteArrayOutputStream baos = new ByteArrayOutputStream();
@@ -146,10 +137,10 @@
 		
 		try {
 			ManchesterOWLSyntaxOntologyFormat manSyntaxFormat = new ManchesterOWLSyntaxOntologyFormat();
-			OWLOntologyFormat format =  ontoRef.getOWLManager().getOntologyFormat(ontoRef.getOWLOntology());
+			OWLOntologyFormat format =  ontoRef.getManager().getOntologyFormat(ontoRef.getOntology());
 			if (format.isPrefixOWLOntologyFormat())
 				manSyntaxFormat.copyPrefixesFrom(format.asPrefixOWLOntologyFormat());
-			ontoRef.getOWLManager().saveOntology( ontoRef.getOWLOntology(), manSyntaxFormat, print);
+			ontoRef.getManager().saveOntology( ontoRef.getOntology(), manSyntaxFormat, print); 
 		} catch (OWLOntologyStorageException e) {	
 			e.printStackTrace();
 		}
@@ -159,5 +150,5 @@
 		BufferedReader br = new BufferedReader(new StringReader(buffer.toString()));
 		
 		return( br);
-	}	*/
+	}	
 }