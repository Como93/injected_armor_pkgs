package it.emarolab.amor.owlInterface;

import it.emarolab.amor.owlDebugger.Logger;
import it.emarolab.amor.owlDebugger.Logger.LoggerFlag;
import org.semanticweb.owlapi.model.*;
import org.semanticweb.owlapi.reasoner.OWLReasoner;

import java.io.File;
import java.util.*;
import java.util.concurrent.ConcurrentHashMap;

//import org.coode.owlapi.manchesterowlsyntax.ManchesterOWLSyntaxOntologyFormat;
//import org.semanticweb.owlapi.model.OWLOntologyFormat;
//import uk.ac.manchester.cs.owlapi.dlsyntax.DLSyntaxObjectRenderer;
//import openllet.owlapi.explanation.PelletExplanation;
//import openllet.owlapi.explanation.io.manchester.ManchesterSyntaxExplanationRenderer;

// TODO : serialisation, toString. equals
// TODO : test load from web
// TODO : check different reasoners
// TODO : javadoc
// TODO : method for deserailisation
// TODO : OWLReferencesContainer SHOULD BE HERE!!!!


/**
 * This class implements the basic structure provided by the OWL api.
 *
 * It is not recommenced to instantiate directly this class or its extension, 
 * use {@link OWLReferencesContainer} instead.
 *
 * <div style="text-align:center;"><small>
 * <b>Project</b>:    aMOR <br>
 * <b>File</b>:       it.emarolab.amor.owlInterface.OWLReferences <br>
 * <b>Licence</b>:    GNU GENERAL PUBLIC LICENSE. Version 3, 29 June 2007 <br>
 * <b>Author</b>:     Buoncompagni Luca (luca.buoncompagni@edu.unige.it) <br>
 * <b>affiliation</b>: DIBRIS, EMAROLab, University of Genoa. <br>
 * <b>date</b>:       Feb 10, 2016 <br>
 * </small></div>
 *
 *
 * @see OWLLibrary
 * @see OWLReferences
 * @see OWLReferencesContainer
 * 
 * @version 2.0
 */
public abstract class OWLReferencesInterface extends OWLLibrary{

	// [[[[[[[[[[[[[[[[[[[[[[[[[[[[[[[[[[[[   CLASS PRIVATE FIELDS   ]]]]]]]]]]]]]]]]]]]]]]]]]]]]]]]]]]]]
	// object used by the OWL api

<<<<<<< HEAD
    private static Logger staicLogger = new Logger(OWLReferencesInterface.class, LoggerFlag.LOG_REFERENCES_INTERFACE);
    private Boolean bufferingReasoner;
=======
	private static Logger staicLogger = new Logger(OWLReferencesInterface.class, LoggerFlag.LOG_REFERENCES_INTERFACE);
	private Boolean bufferingReasoner;
>>>>>>> 035f2965
	// object used by the OWL References Container
	private String referenceName;
	private int usedCommand;
	private String filePath;
	private String ontologyPath;
	private Boolean consistent = true;
	private ReasonerExplanator reasonerExplanator;
	private OWLManipulator manipulator;

//	private  final static OWLObjectRenderer renderer = new DLSyntaxObjectRenderer(); !!!!!!!!!!!!!!!!!!!!!!!!!!!!!!!!!!!!!!!!!!!!!!!!!!!!!!!
private OWLEnquirer enquirer;
<<<<<<< HEAD
    /**
=======
	/**
>>>>>>> 035f2965
	 * This object is used to log information about the instances of this class.
	 * The logs can be activated by setting the flag {@link LoggerFlag#LOG_REFERENCES_INTERFACE}
	 */
	private Logger logger = new Logger( this, LoggerFlag.LOG_REFERENCES_INTERFACE);

	// [[[[[[[[[[[[[[[[[[[[[[[[[[[[[[[[[[[[   CONSTRUCTORS   ]]]]]]]]]]]]]]]]]]]]]]]]]]]]]]]]]]]]
	/**
	 * Create a new references to an ontology using the standard reasoner.
	 * @param referenceName the unique identifier for this ontology reference.
     *                      The reference is stored in {@link OWLReferencesContainer#allReferences}.
	 * @param filePath the ontology file path (or URL).
	 * @param ontologyPath the ontology IRI path.
	 * @param bufferingReasoner if {@code true}, the reasoner is triggered only when {@link #synchronizeReasoner()}
     *                          is called. Else, the reasoner is called after every change to the ontology.
	 * @param command specify if the reference must be created or loaded (from file or web).
     *                Possible values for{@code commands} are:
     *                {@link OWLReferencesContainer#COMMAND_CREATE}, {@link OWLReferencesContainer#COMMAND_LOAD_FILE} or
     *                {@link OWLReferencesContainer#COMMAND_LOAD_WEB}.
	 */
	protected OWLReferencesInterface( String referenceName, String filePath, String ontologyPath, Boolean bufferingReasoner, Integer command){
		super(); // just create OWL library it does not initialise it. Remember to set iriFilePath and iriOntologyPath before to do enything else.
		// track this instance of this class
		if( referenceName != null)
			initializer( referenceName, filePath, ontologyPath, null, true, command);
		else logger.addDebugString( "Cannot initialise an OWL References with null name.", true);
	}
    /**
     * Create a new references to an ontology using the standard reasoner.
     * @param referenceName the unique identifier for this ontology reference.
     *                      The reference is stored in {@link OWLReferencesContainer#allReferences}.
     * @param filePath the ontology file path (or URL).
     * @param ontologyPath the ontology IRI path.
     * @param reasonerFactory the reasoner factory qualifier referring to the reasoner to use.
     *                        Possible values are: [{@link OWLLibrary#REASONER_QUALIFIER_PELLET},
     *                        {@link OWLLibrary#REASONER_QUALIFIER_HERMIT}, {@link OWLLibrary#REASONER_QUALIFIER_SNOROCKET}
     *                        or {@link OWLLibrary#REASONER_QUALIFIER_FACT}].
     * @param bufferingReasoner if {@code true}, the reasoner is triggered only when {@link #synchronizeReasoner()}
     *                          is called. Else, the reasoner is called after every change to the ontology.
     * @param command specify if the reference must be created or loaded (from file or web).
     *                Possible values for{@code commands} are:
     *                {@link OWLReferencesContainer#COMMAND_CREATE}, {@link OWLReferencesContainer#COMMAND_LOAD_FILE} or
     *                {@link OWLReferencesContainer#COMMAND_LOAD_WEB}.
     */
	protected OWLReferencesInterface( String referenceName, String filePath, String ontologyPath, String reasonerFactory, Boolean bufferingReasoner, Integer command) {
		super(); // just create OWL library it does not initialise it. Remember to set iriFilePath and iriOntologyPath before to do enything else.
		// track this instance of this class
		if( referenceName != null)
			initializer( referenceName, filePath, ontologyPath, reasonerFactory, bufferingReasoner, command);
		else logger.addDebugString( "Cannot initialise an OWL References with null name.", true);
	}

    /**
     * It gets the name of an ontological object from its IRI path.
     * It returns {@code null} if the input parameter is {@code null}.
     *
     * @param obj the object for which get the ontological name
     * @return the name of the ontological object given as input parameter.
     */
    public synchronized static String getOWLName(OWLObject obj) {
        /*if( o != null)
			return renderer.render( o));
			*/
        if (obj != null) {
            String tmp = obj.toString();
            // ex: <http://www.co-ode.org/ontologies/pizza/pizza.owl#America>
            int start = tmp.lastIndexOf("#");
            int end = tmp.lastIndexOf(">");
            if (start >= 0 & end >= 0)
                return tmp.substring(start + 1, end);
            else if (tmp.contains("http") & tmp.contains("://")) {
                int s = tmp.lastIndexOf("/");
                if (s >= tmp.length()) {
                    tmp = tmp.substring(0, tmp.length() - 2);
                    s = tmp.lastIndexOf("/");
                }
                int e = tmp.lastIndexOf(">");
                if (s >= 0 & e >= 0)
                    return tmp.substring(s + 1, e);
            } else {
                // ex: "1"^^xsd:integer
                String s = tmp;
                start = s.indexOf("\"");
                if (start >= 0) {
                    s = s.substring(start + 1);
                    end = s.indexOf("\"");
                    if (end >= 0)
                        return s.substring(0, end);
                }
            }
        }
        staicLogger.addDebugString("Cannot get the OWL name of a null OWL object", true);
        return null;
    }

    /**
     * It gets the name of a set of ontological objects from its IRI path.
     * It returns {@code null} if the input parameter is {@code null}.
     *
     * @param objects the set of objects for which get the ontological name
     * @return the name of the ontological objects given as input parameters.
     */
    public synchronized static Set<String> getOWLName(Set<?> objects) {
        Set<String> out = new HashSet<String>();
        for (Object o : objects) {
            if (o instanceof OWLObject) {
                OWLObject owlObj = (OWLObject) o;
                out.add(getOWLName(owlObj));
            } else staicLogger.addDebugString("Cannot get the name of a non OWL object. Given entity: " + o, true);
        }
        return out;
    }
	
	/**
	 * It gets the name of an ontological object from its IRI path.
	 * It returns {@code null} if the input parameter is {@code null}.
	 *
	 * @param obj the object for which get the ontological name
	 * @return the name of the ontological object given as input parameter.
	 */
	public synchronized static String getOWLName(OWLObject obj) {
		/*if( o != null)
			return renderer.render( o));
			*/
		if (obj != null) {
			String tmp = obj.toString();
			// ex: <http://www.co-ode.org/ontologies/pizza/pizza.owl#America>
			int start = tmp.lastIndexOf("#");
			int end = tmp.lastIndexOf(">");
			if (start >= 0 & end >= 0)
				return tmp.substring(start + 1, end);
			else if (tmp.contains("http") & tmp.contains("://")) {
				int s = tmp.lastIndexOf("/");
				if (s >= tmp.length()) {
					tmp = tmp.substring(0, tmp.length() - 2);
					s = tmp.lastIndexOf("/");
				}
				int e = tmp.lastIndexOf(">");
				if (s >= 0 & e >= 0)
					return tmp.substring(s + 1, e);
			} else {
				// ex: "1"^^xsd:integer
				String s = tmp;
				start = s.indexOf("\"");
				if (start >= 0) {
					s = s.substring(start + 1);
					end = s.indexOf("\"");
					if (end >= 0)
						return s.substring(0, end);
				}
			}
		}
		staicLogger.addDebugString("Cannot get the OWL name of a null OWL object", true);
		return null;
	}

	/**
	 * It gets the name of a set of ontological objects from its IRI path.
	 * It returns {@code null} if the input parameter is {@code null}.
	 *
	 * @param objects the set of objects for which get the ontological name
	 * @return the name of the ontological objects given as input parameters.
	 */
	public synchronized static Set<String> getOWLName(Set<?> objects) {
		Set<String> out = new HashSet<String>();
		for (Object o : objects) {
			if (o instanceof OWLObject) {
				OWLObject owlObj = (OWLObject) o;
				out.add(getOWLName(owlObj));
			} else staicLogger.addDebugString("Cannot get the name of a non OWL object. Given entity: " + o, true);
		}
		return out;
	}
	
	/**
	 * This method implements the common initialisation procedure called by
	 * {@link OWLReferencesInterface(String, String, String, Boolean, Integer)} and
	 * {@link OWLReferencesInterface(String, String, String, OWLReasoner, Boolean, Integer)}.
	 * It stores the reference created in {@link OWLReferencesContainer#addInstance(OWLReferencesInterface)}
     * to create a static map of the system.
	 * @param referenceName the unique identifier for this ontology reference.
     *                      The reference is stored in {@link OWLReferencesContainer#allReferences}.
     * @param filePath the ontology file path (or URL).
     * @param ontologyPath the ontology IRI path.
     * @param reasonerFactory the reasoner factory qualifier referring to the reasoner to use.
     *                        Possible values are: [{@link OWLLibrary#REASONER_QUALIFIER_PELLET},
     *                        {@link OWLLibrary#REASONER_QUALIFIER_HERMIT}, {@link OWLLibrary#REASONER_QUALIFIER_SNOROCKET}
     *                        or {@link OWLLibrary#REASONER_QUALIFIER_FACT}].
     * @param bufferingReasoner if {@code true}, the reasoner is triggered only when {@link #synchronizeReasoner()}
     *                          is called. Else, the reasoner is called after every change to the ontology.
     * @param command specify if the reference must be created or loaded (from file or web).
     *                Possible values for{@code commands} are:
     *                {@link OWLReferencesContainer#COMMAND_CREATE}, {@link OWLReferencesContainer#COMMAND_LOAD_FILE} or
     *                {@link OWLReferencesContainer#COMMAND_LOAD_WEB}.
	 */
	private synchronized void initializer(String referenceName, String filePath, String ontologyPath, String reasonerFactory, Boolean bufferingReasoner, Integer command){
		this.referenceName = referenceName; // set the unique identifier of this object
		if(  OWLReferencesContainer.addInstance( this)){ // add this class to the static map
			long initialTime = System.nanoTime();
<<<<<<< HEAD
            // set internal variables
            this.filePath = filePath;
=======
			// set internal variables
			this.filePath = filePath;
>>>>>>> 035f2965
			this.ontologyPath = ontologyPath;
			this.setIriOntologyPath( IRI.create( ontologyPath));
			this.setPrefixFormat();
			this.usedCommand = command;
			// take an ontology opening action by considering its vale
			switch( command){
			case 0: //OWLReferencesContainer.COMMAND_CREATE
				this.setIriFilePath( IRI.create( filePath));
				this.setManager(); // creates and sets the filed that you can retrieve from getOWLManager();
				this.createOntology(); // creates and set the field taht you can retrieve from getOWLOntology();
				break;
			case 1: //OWLReferencesContainer.COMMAND_LOAD_FILE
				this.setIriFilePath( IRI.create( new File( filePath)));
				this.setManager(); // creates and sets the filed that you can retrieve from getOWLManager();
				this.loadOntologyFromFile(); // creates and set the field taht you can retrieve from getOWLOntology();
				break;
			case 2: //OWLReferencesContainer.COMMAND_LOAD_WEB
				this.setIriFilePath( IRI.create( ontologyPath)); // in this case the file path should be a WEB URL
				this.setManager(); // creates and sets the filed that you can retrieve from getOWLManager();
				this.loadOntologyFromWeb(); // creates and set the field taht you can retrieve from getOWLOntology();
<<<<<<< HEAD
				this.setIriFilePath( IRI.create( filePath)); // apply file path
=======
				this.setIriFilePath( IRI.create( filePath));
>>>>>>> 035f2965
				break;
			default : logger.addDebugString( "Cannot initialise OWL References with the given command: " + command, true);
			}
			// now that the manager and the ontology is initialise, create other owl api objects
			this.setFactory(); // creates and sets the field that you can retrieve from getOWLFactory();
			//this.setPrefixFormat(); // creates and sets the field that you can retrieve from getPrefixForamt();

<<<<<<< HEAD
            if (reasonerFactory == null || reasonerFactory.equals( OWLLibrary.REASONER_DEFAULT))
                setDefaultReasoner( bufferingReasoner); // actually it Initialise  pellet as reasoner
			else {
				this.setOWLReasoner( reasonerFactory, bufferingReasoner, referenceName);
                //this.resonerFactory = reasonerFactory; // used for serialisation
                if( reasonerFactory.equals( OWLLibrary.REASONER_QUALIFIER_PELLET))
=======
			if (reasonerFactory == null || reasonerFactory.equals( OWLLibrary.REASONER_DEFAULT))
				setDefaultReasoner( bufferingReasoner); // actually it Initialise  pellet as reasoner
			else {
				this.setOWLReasoner( reasonerFactory, bufferingReasoner, referenceName);
				//this.resonerFactory = reasonerFactory; // used for serialisation
				if( reasonerFactory.equals( OWLLibrary.REASONER_QUALIFIER_PELLET))
>>>>>>> 035f2965
					setPelletReasonerExplanator();
			}
			this.bufferingReasoner = bufferingReasoner;
			this.manipulator = new OWLManipulator( this); // use default apply change flag value
			this.enquirer = new OWLEnquirer( this);
			logger.addDebugString( "new OWL References initialised in: " + (System.nanoTime() - initialTime) + " [ns] for the Object " + this);
		}else logger.addDebugString( "Cannot initialise an OWL References with a name already available in the map", true);
	}

	/**
	 * Method called when the {@code reasonerFactory} is {@code null} or not given.
	 * It creates a new instance of the reasoner and assign it to the reference.
	 * By default, it creates an instance of the Pellet reasoner {@link OWLLibrary#setPelletReasoner(boolean, String)}.<br>
	 * @param buffering if {@code true}, the reasoner is triggered only when {@link #synchronizeReasoner()}
     *                  is called. Else, the reasoner is called after every change to the ontology.
<<<<<<< HEAD
     */
    protected void setDefaultReasoner( Boolean buffering){
        this.setPelletReasoner( buffering, referenceName);
=======
	 */
	protected void setDefaultReasoner( Boolean buffering){
		this.setPelletReasoner( buffering, referenceName);
>>>>>>> 035f2965
		//resonerFactory = OWLLibrary.REASONER_QUALIFIER_PELLET; // used for serialisation
		setPelletReasonerExplanator();
	}

	/**
	 * Sets the default reasoner explanator object for pellet.
	 * It is called in {@link #initializer(String, String, String, String, Boolean, Integer)}
	 * and {@link #setDefaultReasoner(Boolean)}.
	 */
	private void setPelletReasonerExplanator(){
		this.setReasonerExplanator( new PelletReasonerExplanation( this));
	}

	/**
	 * @param reasonerExplanator the reasoner Explanator implementation to set.
	 */
	protected synchronized void setReasonerExplanator(	ReasonerExplanator reasonerExplanator) {
		this.reasonerExplanator = reasonerExplanator;
	}

	/**
	 * Calls {@link OWLReferencesContainer#removeInstance(OWLReferencesInterface)}
	 * to remove to remove the reference from the static system map when this object gets finalized.
	 * @see java.lang.Object#finalize()
	 */
	@Override
	public synchronized void finalize() throws Throwable {
		OWLReferencesContainer.removeInstance( this);
		super.finalize();
	}

	/**
     * Modify the current reasoner buffering mode.
	 * @param bufferize if {@code true}, the reasoner is triggered only when {@link #synchronizeReasoner()}
     *                  is called. Else, the reasoner is called after every change to the ontology.
	 */
	public synchronized void setOWLManipulatorBuffering( Boolean bufferize){
		manipulator.setManipulationBuffering(bufferize);
<<<<<<< HEAD
    }

    // [[[[[[[[[[[[[[[[[[[[[[[[[[[[[[[[[[[[   GETTERS   ]]]]]]]]]]]]]]]]]]]]]]]]]]]]]]]]]]]]
=======
	}

	// [[[[[[[[[[[[[[[[[[[[[[[[[[[[[[[[[[[[   GETTERS   ]]]]]]]]]]]]]]]]]]]]]]]]]]]]]]]]]]]]
>>>>>>> 035f2965

	/**
	 * Modify the current enquirer reasoning setting.
	 * @param flag set to {@code false} if the query should consider only asserted axioms.
	 *             Set to {@code true} for considering also reasoned axioms.
	 */
	public synchronized void setOWLEnquirerIncludesInferences(Boolean flag){
		this.enquirer.setIncludeInferences( flag);
	}

	/**
	 * @return the referenceName in {@link OWLReferencesContainer} referring to this instance.
	 * The reference name is initialized by the constructor and  can be used to retrieve a pointer
     * to an instantiated ontology. This name should be considered as an ontology unique qualifier.
	 */
	public synchronized String getReferenceName() {
		return referenceName;
	}

	/**
	 * @return the directory path (or the URL) to the file that contains the ontology.
	 */
	public synchronized String getFilePath() {
		return filePath;
	}

	/**
	 * @return the ontology semantic path (IRI).
	 */
	public synchronized String getOntologyPath() {
		return ontologyPath;
	}

	/**
	 * @return the mode this is instance has been initialized. Possible values are:
<<<<<<< HEAD
     * [{@link OWLReferencesContainer#COMMAND_CREATE}, {@link OWLReferencesContainer#COMMAND_LOAD_FILE},
     * {@link OWLReferencesContainer#COMMAND_LOAD_WEB}].
=======
	 * [{@link OWLReferencesContainer#COMMAND_CREATE}, {@link OWLReferencesContainer#COMMAND_LOAD_FILE},
	 * {@link OWLReferencesContainer#COMMAND_LOAD_WEB}].
>>>>>>> 035f2965
	 */
	public synchronized int getUsedCommand() {
		return usedCommand;
	}

	/**
	 * @return the value of the reasoner buffering flag.
     * If {@code true}, the reasoner is triggered only when {@link #synchronizeReasoner()}
     * is called. Else, the reasoner is called after every change to the ontology.
<<<<<<< HEAD
     */
    public synchronized Boolean useBufferingReasoner(){
        return bufferingReasoner;
    }
=======
	 */
	public synchronized Boolean useBufferingReasoner(){
		return bufferingReasoner;
	}
>>>>>>> 035f2965
	
	/**
	 * @return explanator object used to return the causes of an inconsistency.
	 * It is only implemented for Pellet and it is automatically initialized if the default reasoner is used.
	 */
	public synchronized ReasonerExplanator getReasonerExplainer(){
		return reasonerExplanator;
	}

	/**
	 * @return the object that applies manipulation to the ontology (not thread safe).
	 * This object should not be used by a user. Use {@link OWLReferences} instead.
	 */
	protected synchronized OWLManipulator getManipulator(){
		return this.manipulator;
	}

	/**
	 * This method calls {@link OWLManipulator#applyChanges()}.
     * it caused all buffered manipulations to be immediately applied.
	 */
	public synchronized void applyOWLManipulatorChanges(){
		manipulator.applyChanges();
	}

	/**
	 * Applies a single axiom (expressed as an ontology change) to the ontology by calling {@link OWLManipulator#applyChanges(OWLOntologyChange)}.
	 * @param addAxiom the axiom to be applied into the ontology.
	 */
	public synchronized void applyOWLManipulatorChanges(OWLOntologyChange addAxiom){
		manipulator.applyChanges(addAxiom);
	}
<<<<<<< HEAD

    /**
=======
	
	/**
>>>>>>> 035f2965
	 * Applies a list of axioms (expressed as ontology changes) to the ontology by calling {@link OWLManipulator#applyChanges(List)}.
	 * @param addAxiom the list of axioms to be applied into the ontology.
	 */
	public synchronized void applyOWLManipulatorChanges(List<OWLOntologyChange> addAxiom){
		manipulator.applyChanges(addAxiom);
	}

	/**
     * Applies an axiom to the ontology. First, it gets the necessary changes using
	 * {@link OWLManipulator#applyChanges(List)}, then calls {@link OWLManipulator#getAddAxiom(OWLAxiom)} to apply them.
     * Depending on {@link OWLManipulator#isChangeBuffering()} flag, those changes would be
     * added (or not) to the internal manipulator buffer.
	 * @param addAxiom the axiom to be added and applied to the ontology.
	 */
	public synchronized void applyOWLManipulatorChangesAddAxiom( OWLAxiom addAxiom){
		manipulator.applyChanges( manipulator.getAddAxiom( addAxiom));
	}
<<<<<<< HEAD

    /**
=======
	
	/**
>>>>>>> 035f2965
	 * Removes an axiom to the ontology. First, it gets the necessary changes using
     * {@link OWLManipulator#applyChanges(List)}, then calls {@link OWLManipulator#getAddAxiom(OWLAxiom)} to apply them.
     * Depending on {@link OWLManipulator#isChangeBuffering()} flag, those changes would be
     * added (or not) to the internal manipulator buffer.
	 * @param removeAxiom the axiom to be removed and applied to the ontology.
	 */
	public synchronized void applyOWLManipulatorChangesRemoveAxiom( OWLAxiom removeAxiom){
		manipulator.applyChanges( manipulator.getRemoveAxiom( removeAxiom));
	}

	/**
	 * @return the object used to query the ontology (not thread safe).
	 * This object should not be used from an aMOR user. Use {@link OWLReferences} instead.
	 */
	protected synchronized OWLEnquirer getEnquirer(){
		return this.enquirer;
	}

	/**
	 * @return {@code true} if the enquirer is set to return all the sup/super
	 * properties up to the leaf/root of the structure.
	 * Else, it returns only the first direct assertion.
	 */
<<<<<<< HEAD
    public synchronized Boolean getOWLEnquirerCompletenessFlag(){
        return this.enquirer.isReturningCompleteDescription();
    }


    // [[[[[[[[[[[[[[[[[[[[[[   METHODS TO CALL REASONING   ]]]]]]]]]]]]]]]]]]]]]]]]]]]]]]]

    /**
     * Modify the current enquirer completeness setting.
     *
     * @param flag set to {@code true} if the enquirer should return all the sub/super
     *             properties up to the leaves/root of the structure.
     *             Else, it returns only the first direct assertion.
     */
    public synchronized void setOWLEnquirerCompletenessFlag(Boolean flag) {
        this.enquirer.setReturnCompleteDescription( flag);
    }
=======
	public synchronized Boolean getOWLEnquirerCompletenessFlag(){
		return this.enquirer.isReturningCompleteDescription();
	}


	// [[[[[[[[[[[[[[[[[[[[[[   METHODS TO CALL REASONING   ]]]]]]]]]]]]]]]]]]]]]]]]]]]]]]]

	/**
	 * Modify the current enquirer completeness setting.
	 *
	 * @param flag set to {@code true} if the enquirer should return all the sub/super
	 *             properties up to the leaves/root of the structure.
	 *             Else, it returns only the first direct assertion.
	 */
	public synchronized void setOWLEnquirerCompletenessFlag(Boolean flag) {
		this.enquirer.setReturnCompleteDescription( flag);
	}
>>>>>>> 035f2965

	/**
	 * @return {@code false} if the enquirer is set to query only the asserted axioms.
	 * {@code True}, if also inferred axiom are returned byb the enquirer.
	 */
	public synchronized Boolean getOWLEnquirerReasoningFlag(){
		return this.enquirer.isIncludingInferences();
	}

	/**
	 * If the Ontology is consistent, it will synchronise a buffering reasoner
	 * calling {@code reasoner.flush()}; if the reasoner buffering is set to false,
     * then this method has no effects. <br>
     * If an inconsistency error occurs, it will print on console an explanation of the
	 * error. Such an explanation interface can be implemented with the {@link ReasonerExplanator} interface. <br>
	 * Note that if the ontology is inconsistent then all the methods in this class may return {@code null}.
	 * WARNING: manipulation buffer is always flushed before synchronizing the reasoner by {@link OWLManipulator#applyChanges()}.
	 * You can synchronize the reasoner manually (non-buffering mode) by using {@link #checkConsistent()}
	 */
    public synchronized void synchronizeReasoner(){
		if( this.isConsistent()){
			try{
<<<<<<< HEAD
                Long initialTime = System.nanoTime();
=======
				Long initialTime = System.nanoTime();
>>>>>>> 035f2965
				this.getManipulator().applyChanges(); // be sure to empty the buffer (if any)
				this.callReasoning( initialTime);
				if( !this.checkConsistent())
					this.logInconsistency();
			} catch( org.semanticweb.owlapi.reasoner.InconsistentOntologyException e){
				this.logInconsistency();
			}
		} else {
			this.checkConsistent();
		}
	}

     /**
     * Applies some changes, then synchronize the reasoner.
     * If the Ontology is consistent, it will synchronise a buffering reasoner
     * calling {@code reasoner.flush()}; if the reasoner buffering is set to false,
     * then this method has no effects. <br>
     * If an inconsistency error occurs, it will print on console an explanation of the
     * error. Such an explanation interface can be implemented with the {@link ReasonerExplanator} interface. <br>
     * Note that if the ontology is inconsistent then all the methods in this class may return {@code null}.
     * WARNING: manipulation buffer is always flushed before synchronizing the reasoner by {@link OWLManipulator#applyChanges()}.
     * You can synchronize the reasoner manually (non-buffering mode) by using {@link #checkConsistent()}
      * @param changesBuffer the buffer of ontology changes to be applied before reasoning.
     */
	public synchronized void synchronizeReasoner(List<OWLOntologyChange> changesBuffer){
		if( this.isConsistent()){
			try{
<<<<<<< HEAD
                Long initialTime = System.nanoTime();
=======
				Long initialTime = System.nanoTime();
>>>>>>> 035f2965
				this.getManipulator().applyChanges( changesBuffer);
				this.callReasoning( initialTime);
				if( !this.checkConsistent())
					this.logInconsistency();
			} catch( org.semanticweb.owlapi.reasoner.InconsistentOntologyException e){
				this.logInconsistency();
			}
		} else {
			this.checkConsistent();
		}
	}

	/**
	 * @return the consistency state flag for this OWL Reference.
	 */
	public synchronized boolean isConsistent() {
		return consistent;
	}

	/**
	 * Call the reasoner to check ontology consistency and synchronizes the consistency state flag of this instance.
     * @return the consistency state after the reasoner is synchronized .
	 */
<<<<<<< HEAD
    protected synchronized boolean checkConsistent() {
        consistent = this.getReasoner().isConsistent();
        return consistent;
    }

    // [[[[[[[[[[[[[[[[[[[[[[   METHODS TO PARSE ONTOLOGY NAMES   ]]]]]]]]]]]]]]]]]]]]]]]]]]]]]]]
=======
	protected synchronized boolean checkConsistent() {
		consistent = this.getOWLReasoner().isConsistent();
		return consistent;
	}
>>>>>>> 035f2965

	// [[[[[[[[[[[[[[[[[[[[[[   METHODS TO PARSE ONTOLOGY NAMES   ]]]]]]]]]]]]]]]]]]]]]]]]]]]]]]]

	/**
	 * This method check if the {@link #reasonerExplanator} is initialised.
     * If yes, it calls {@link ReasonerExplanator#notifyInconsistency()}.
	 * Otherwise, it logs to console that no Reasoner Explanator implementation is initialized.
	 */
	protected synchronized void logInconsistency(){
		if( reasonerExplanator != null)
			reasonerExplanator.notifyInconsistency();
		else logger.addDebugString( "The ontology is not consistent but the system does not provide any ReasonerExplanator implementation.", true);
	}

	/**
	 * Utility method to get an object from a set which is supposed to have only one element.
     * Returns {@code null} {@code if( set.size() == 0)}.
     * If the set is non-empty, returns the first value, which can change since the sets are non ordered.
     * Example: you need to get the value of an object property but you know from the design of your ontology
     * that an individual can be assigned only one value for that specific property. If more than one are assigned,
     * a random one is returned.
	 * @param set a generic set of objects.
	 * @return an element of the set.
	 */
	public synchronized Object getOnlyElement(Set< ?> set){
		if( set != null){
			for( Object i : set){
				return( i);
			}
<<<<<<< HEAD
        }
		logger.addDebugString("Get only elements cannot work with an null or empty set.", true);
        return( null);
=======
		}
		logger.addDebugString("Get only elements cannot work with an null or empty set.", true);
		return( null);
>>>>>>> 035f2965
	}

	/**
	 * It gets the name of an ontological object from its IRI path.
	 * It returns {@code null} if the input parameter is {@code null}.
	 * This is just a non-static interface to the method {@link #getOWLName(OWLObject)}.
	 * @param obj the object for which to get the ontological name
	 * @return the name of the ontological object given as input parameter.
	 */
	public synchronized String getOWLObjectName( OWLObject obj){
		return getOWLName( obj);
	}

	/**
	 * It gets the name of a set of ontological objects from its IRI path.
	 * It returns {@code null} if the input parameter is {@code null}.
	 * This is just a not static interface to the method {@link #getOWLName(Set)}.
	 * @param objects the set of objects for which get the ontological name 
	 * @return the name of the ontological objects given as input parameters.
	 */
	public synchronized Set<String> getOWLObjectName( Set< ?> objects){
		return getOWLName( objects);
	}

	/**
	 * Save the referenced ontology by using the path stored on {@link #getIriFilePath()}.
	 */
<<<<<<< HEAD
    public synchronized void saveOntology(){
        try {
            File file = new File( this.getIriFilePath().toString());
            this.getOWLManager().saveOntology( this.getOWLOntology(), IRI.create( file.toURI()));
            logger.addDebugString( "Ontology References: " + this + " saved on path: " + this.getIriFilePath().toString());
        } catch (OWLOntologyStorageException e) {
            e.printStackTrace();
            logger.addDebugString( "Error on saving the ontology: " + this + " on path: " + this.getIriFilePath(), true);
        }
    }


    // [[[[[[[[[[[[[[[[[[[[[[   METHODS TO SAVE (print) ONTOLOGY   ]]]]]]]]]]]]]]]]]]]]]]]]]]]]]]]
=======
	public synchronized void saveOntology(){
		try {
			File file = new File( this.getIriFilePath().toString());
			this.getOWLManager().saveOntology( this.getOWLOntology(), IRI.create( file.toURI()));
			logger.addDebugString( "Ontology References: " + this + " saved on path: " + this.getIriFilePath().toString());
		} catch (OWLOntologyStorageException e) {
			e.printStackTrace();
			logger.addDebugString( "Error on saving the ontology: " + this + " on path: " + this.getIriFilePath(), true);
		}
	}


	// [[[[[[[[[[[[[[[[[[[[[[   METHODS TO SAVE (print) ONTOLOGY   ]]]]]]]]]]]]]]]]]]]]]]]]]]]]]]]
>>>>>>> 035f2965

	/**
	 * Save the referenced ontology by using the path given as input argument.
	 * @param filePath the directory path in which save the ontology.
	 */
	public synchronized void saveOntology( String filePath){
		try {
			File file = new File( filePath);
			this.getOWLManager().saveOntology( this.getOWLOntology(), IRI.create( file.toURI()));
			logger.addDebugString( "Ontology References: " + this + " saved on path: " + filePath);
		} catch (OWLOntologyStorageException e) {
			e.printStackTrace();
			logger.addDebugString( "Error on saving the ontology: " + this + " on path: " + this.getIriFilePath(), true);
		}
	}

	/**
	 * It prints the ontology on the java console using Manchester syntax.
	 */
    public void printOntologyOnConsole() {
		/*try{
			long initialTime = System.nanoTime();
			ManchesterOWLSyntaxOntologyFormat manSyntaxFormat = new ManchesterOWLSyntaxOntologyFormat();
			OWLOntologyManager man = this.getOWLManager();
			OWLOntology ont = this.getOWLOntology();
			OWLOntologyFormat format = man.getOntologyFormat(ont);
			if (format.isPrefixOWLOntologyFormat())
				manSyntaxFormat.copyPrefixesFrom(format.asPrefixOWLOntologyFormat());
			logger.addDebugString("---------  PRINTING ONTOLOGY --------");
			man.saveOntology( ont, manSyntaxFormat, new StreamDocumentTarget( System.out));
			logger.addDebugString( "ontology printed in console in: " + (System.nanoTime() - initialTime) + " [ns]");
		} catch( OWLOntologyStorageException e){
			e.printStackTrace();
		} catch( org.semanticweb.owlapi.reasoner.InconsistentOntologyException e){
			this.logInconsistency();
		}*/
<<<<<<< HEAD
        System.err.println("The ontology printing on console has not been ported to owl 5 yet !!!");
    }

    /**
     * Stores the reasoner and buffering mode, no further actions are taken by this method.
     *
     * @param refInterface the OWL reference that can {@link #getReasoner()} and {@link #bufferingReasoner} to set.
     */
    public void setReasoner(OWLReferencesInterface refInterface) {
        this.setOWLReasoner(refInterface.getReasoner());
        this.bufferingReasoner = refInterface.useBufferingReasoner();
    }

    /**
     * @return (verbose) print all the fields of this object
     */
    public String toStringAll() {
        return "OWLReferencesInterface [getReferenceName()="
                + getReferenceName() + ", getFilePath()=" + getFilePath()
                + ", getOntologyPath()=" + getOntologyPath()
                + ", getUsedCommand()=" + getUsedCommand()
                + ", useBufferingReasoner()=" + useBufferingReasoner()
                + ", getReasonerExplainer()=" + getReasonerExplainer()
                + ", isConsistent()=" + isConsistent() + " " + super.toString();
    }

    @Override
    public String toString() {
        return "OWLReferencesInterface \"" + getReferenceName() + "\"";
    }

    /**
     * This class implements methods to instantiate or retrieve a reference to an ontology.
     *
     * This is done by keeping track of all instances of the extending classes
     * of {@link OWLReferencesInterface} in a static map ({@link #allReferences}).
     * The database maps each instance with respect to a name ({@code ontoName})
     * given when the reference was initialized as an unique ontology qualifier.
     *
     * <div style="text-align:center;"><small>
     * <b>Project</b>:    aMOR <br>
     * <b>File</b>:       it.emarolab.amor.owlInterface.OWLReferences <br>
     * <b>Licence</b>:    GNU GENERAL PUBLIC LICENSE. Version 3, 29 June 2007 <br>
     * <b>Author</b>:     Buoncompagni Luca (luca.buoncompagni@edu.unige.it) <br>
     * <b>affiliation</b>: DIBRIS, EMAROLab, University of Genoa. <br>
     * <b>date</b>:       Feb 10, 2016 <br>
     * </small></div>
     * @version 2.0
     */
    public static class OWLReferencesContainer{

        // [[[[[[[[[[[[[[[[[[[[[[[[[[[[[[[[[[[[   CLASS CONSTANTS   ]]]]]]]]]]]]]]]]]]]]]]]]]]]]]]]]]]]]
        /**
         * Command value that specifies that the new ontology references has to point to a new ontology.
         * In particular, its value is: {@link  #COMMAND_CREATE}.
         */
        static public final Integer COMMAND_CREATE = 0;
        /**
         * Command value that specifies that the new ontology references has to point to an ontology file.
         * In particular, its value is: {@link  #COMMAND_LOAD_FILE}.
         */
        static public final Integer COMMAND_LOAD_FILE = 1;
        /**
         * Command value that specifies that the new ontology references has to point to an ontology stored in the web.
         * In particular, its value is: {@link  #COMMAND_LOAD_WEB}.
         */
        static public final Integer COMMAND_LOAD_WEB = 2;


        // [[[[[[[[[[[[[[[[[[[[[[[[[[[[[[[[[[[[   CLASS PRIVATE FIELDS   ]]]]]]]]]]]]]]]]]]]]]]]]]]]]]]]]]]]]
        /**
         * This static map contains all the OWL references instantiated by the system and stored in this class.
         * In particular, this map is an instance of {@link ConcurrentHashMap}, please see its specification
         * for synchronisation on a thread safe system.
         */
        private static Map<String, OWLReferencesInterface> allReferences = new ConcurrentHashMap<String, OWLReferencesInterface>();

        /**
         * This object is used to log information about the owl references managed by this container class.
         * The logs can be activated by setting the flag {@link LoggerFlag#LOG_REFERENCES_CONTAINER}.
         */
        private static Logger logger = new Logger( OWLReferencesContainer.class, LoggerFlag.LOG_REFERENCES_CONTAINER);


        // [[[[[[[[[[[[[[[[[[[[[[[[[[[[[[[[[[[[   METHODS TO MANAGE THE MAP   ]]]]]]]]]]]]]]]]]]]]]]]]]]]]]]]]]]]]

        /**
         * This method adds a reference instance to the internal map {@link #allReferences}.
         * This procedure is automatically managed by using the instantiating procedure implemented by this class.
         * @param instance the new OWL reference to be add to the internal map.
         * @return {@code false} if the map already contains an object with name {@link OWLReferencesInterface#getReferenceName()}
         * and no action was taken. {@code true} otherwise.
         */
        private static Boolean addInstance(OWLReferencesInterface instance){
            String refName = instance.getReferenceName();
            if( ! isInstance( refName)){
                allReferences.putIfAbsent( refName, instance);
                return( true);
            }
            logger.addDebugString( "Exception: cannot create another Ontology with referencing name: " + refName, true);
            return( false);
        }

        /**
         * This method remove an instance from the internal map {@link #allReferences}.
         * This is automatically done when {@link OWLReferencesInterface#finalize()} method is called.
         * @param instance the OWL reference to be removed from the internal map.
         * @return {@code false} if the map does not contain an object with name {@link OWLReferencesInterface#getReferenceName()}
         * and no action was taken. {@code true} otherwise.
         */
        private static Boolean removeInstance(OWLReferencesInterface instance){
            String refName = instance.getReferenceName();
            if( isInstance( refName)){
                allReferences.remove( refName);
                return( true);
            }
            logger.addDebugString( "Exception: cannot remove an Ontology with referencing name: " + refName, true);
            return (false);
        }

        /**
         * @param instance the OWL interface object to check.
         * @return {@code true} if the internal map {@link #allReferences}
         * contains this instance. {@code false} otherwise.
         */
        public static Boolean isInstance(OWLReferencesInterface instance){
            return isInstance( instance.getReferenceName());
        }

        /**
         * @param referenceName the reference name to the OWL reference object to check.
         * @return {@code true} if the internal map {@link #allReferences}
         * contains a matching instance. {@code false} otherwise.
         */
        public static Boolean isInstance(String referenceName){
            return allReferences.containsKey( referenceName);
        }
=======
		System.err.println("The ontology printing on console has not been ported to owl 5 yet !!!");
	}

	/**
	 * Stores the reasoner and buffering mode, no further actions are taken by this method.
	 *
	 * @param refInterface the OWL reference that can {@link #getOWLReasoner()} and {@link #bufferingReasoner} to set.
	 */
	public void setReasoner(OWLReferencesInterface refInterface) {
		this.setOWLReasoner(refInterface.getOWLReasoner());
		this.bufferingReasoner = refInterface.useBufferingReasoner();
	}

	/**
	 * @return (verbose) print all the fields of this object
	 */
	public String toStringAll() {
		return "OWLReferencesInterface [getReferenceName()="
				+ getReferenceName() + ", getFilePath()=" + getFilePath()
				+ ", getOntologyPath()=" + getOntologyPath()
				+ ", getUsedCommand()=" + getUsedCommand()
				+ ", useBufferingReasoner()=" + useBufferingReasoner()
				+ ", getReasonerExplainer()=" + getReasonerExplainer()
				+ ", isConsistent()=" + isConsistent() + " " + super.toString();
	}

	@Override
	public String toString() {
		return "OWLReferencesInterface \"" + getReferenceName() + "\"";
	}

	/**
	 * <div style="text-align:center;"><small>
	 * <b>Project</b>:    aMOR <br>
	 * <b>File</b>:       it.emarolab.amor.owlInterface.OWLReferencesInterface <br>
	 * <b>Licence</b>:    GNU GENERAL PUBLIC LICENSE. Version 3, 29 June 2007 <br>
	 * <b>Author</b>:     Buoncompagni Luca (luca.buoncompagni@edu.unige.it) <br>
	 * <b>affiliation</b>: DIBRIS, EMAROLab, University of Genoa. <br>
	 * <b>date</b>:       Feb 10, 2016 <br>
	 * </small></div>
	 *
	 * <p>
	 * This class implements methods to instantiate or retrieve a reference to an ontology.<br>
	 * This is done by keeping track of all instances of the extending classes
	 * of {@link OWLReferencesInterface} in a static map ({@link #allReferences}).
	 * The database maps each instance with respect to a name ({@code ontoName})
	 * given when the reference was initialized as an unique ontology qualifier.
	 * </p>
	 *
	 *
	 * @version 2.0
	 */
	public static class OWLReferencesContainer{

		// [[[[[[[[[[[[[[[[[[[[[[[[[[[[[[[[[[[[   CLASS CONSTANTS   ]]]]]]]]]]]]]]]]]]]]]]]]]]]]]]]]]]]]
		/**
		 * Command value that specifies that the new ontology references has to point to a new ontology.
		 * In particular, its value is: {@link  #COMMAND_CREATE}.
		 */
		static public final Integer COMMAND_CREATE = 0;
		/**
		 * Command value that specifies that the new ontology references has to point to an ontology file.
		 * In particular, its value is: {@link  #COMMAND_LOAD_FILE}.
		 */
		static public final Integer COMMAND_LOAD_FILE = 1;
		/**
		 * Command value that specifies that the new ontology references has to point to an ontology stored in the web.
		 * In particular, its value is: {@link  #COMMAND_LOAD_WEB}.
		 */
		static public final Integer COMMAND_LOAD_WEB = 2;


		// [[[[[[[[[[[[[[[[[[[[[[[[[[[[[[[[[[[[   CLASS PRIVATE FIELDS   ]]]]]]]]]]]]]]]]]]]]]]]]]]]]]]]]]]]]
		/**
		 * This static map contains all the OWL references instantiated by the system and stored in this class.
		 * In particular, this map is an instance of {@link ConcurrentHashMap}, please see its specification
		 * for synchronisation on a thread safe system.
		 */
		private static Map<String, OWLReferencesInterface> allReferences = new ConcurrentHashMap<String, OWLReferencesInterface>();

		/**
		 * This object is used to log information about the owl references managed by this container class.
		 * The logs can be activated by setting the flag {@link LoggerFlag#LOG_REFERENCES_CONTAINER}.
		 */
		private static Logger logger = new Logger( OWLReferencesContainer.class, LoggerFlag.LOG_REFERENCES_CONTAINER);


		// [[[[[[[[[[[[[[[[[[[[[[[[[[[[[[[[[[[[   METHODS TO MANAGE THE MAP   ]]]]]]]]]]]]]]]]]]]]]]]]]]]]]]]]]]]]

		/**
		 * This method adds a reference instance to the internal map {@link #allReferences}.
		 * This procedure is automatically managed by using the instantiating procedure implemented by this class.
		 * @param instance the new OWL reference to be add to the internal map.
		 * @return {@code false} if the map already contains an object with name {@link OWLReferencesInterface#getReferenceName()}
		 * and no action was taken. {@code true} otherwise.
		 */
		private static Boolean addInstance(OWLReferencesInterface instance){
			String refName = instance.getReferenceName();
			if( ! isInstance( refName)){
				allReferences.putIfAbsent( refName, instance);
				return( true);
			}
			logger.addDebugString( "Exception: cannot create another Ontology with referencing name: " + refName, true);
			return( false);
		}

		/**
		 * This method remove an instance from the internal map {@link #allReferences}.
		 * This is automatically done when {@link OWLReferencesInterface#finalize()} method is called.
		 * @param instance the OWL reference to be removed from the internal map.
		 * @return {@code false} if the map does not contain an object with name {@link OWLReferencesInterface#getReferenceName()}
		 * and no action was taken. {@code true} otherwise.
		 */
		private static Boolean removeInstance(OWLReferencesInterface instance){
			String refName = instance.getReferenceName();
			if( isInstance( refName)){
				allReferences.remove( refName);
				return( true);
			}
			logger.addDebugString( "Exception: cannot remove an Ontology with referencing name: " + refName, true);
			return (false);
		}

		/**
		 * @param instance the OWL interface object to check.
		 * @return {@code true} if the internal map {@link #allReferences}
		 * contains this instance. {@code false} otherwise.
		 */
		public static Boolean isInstance(OWLReferencesInterface instance){
			return isInstance( instance.getReferenceName());
		}

		/**
		 * @param referenceName the reference name to the OWL reference object to check.
		 * @return {@code true} if the internal map {@link #allReferences}
		 * contains a matching instance. {@code false} otherwise.
		 */
		public static Boolean isInstance(String referenceName){
			return allReferences.containsKey( referenceName);
		}

		/**
		 * Return a particular OWL reference, given its name.
		 *
		 * @param referenceName the reference name of a particular OWL ontology references instance.
		 * @return the instance carrying the specified reference name name.
		 *         Returns {@code null} if the map does not contains an object a matching {@code referenceName}.
		 */
		public static OWLReferencesInterface getOWLReferences(String referenceName){
			return( allReferences.get( referenceName));
		}

		/**
		 * @return all reference names stored in ({@link #allReferences}).
		 */
		public static Set< String> getOWLReferencesKeys(){
			return allReferences.keySet();
		}

		/**
		 * @return all the reference instances stored in ({@link #allReferences}).
		 */
		public static Collection< OWLReferencesInterface> getOWLReferencesValues(){
			return allReferences.values();
		}
>>>>>>> 035f2965

        /**
         * Return a particular OWL reference, given its name.
         *
         * @param referenceName the reference name of a particular OWL ontology references instance.
         * @return the instance carrying the specified reference name name.
         *         Returns {@code null} if the map does not contains an object a matching {@code referenceName}.
         */
        public static OWLReferencesInterface getOWLReferences(String referenceName){
            return( allReferences.get( referenceName));
        }

<<<<<<< HEAD
        /**
         * @return all reference names stored in ({@link #allReferences}).
         */
        public static Set< String> getOWLReferencesKeys(){
            return allReferences.keySet();
        }

        /**
         * @return all the reference instances stored in ({@link #allReferences}).
         */
        public static Collection< OWLReferencesInterface> getOWLReferencesValues(){
            return allReferences.values();
        }

        // [[[[[[[[[[[[[[[[[[[[[[[[[[[[[[[[[[[[   METHODS TO CREATE ONTOLOGY REFERENCES   ]]]]]]]]]]]]]]]]]]]]]]]]]]]]]]]]]]]]

        /**
         * Creates a new OWL References by calling {@link OWLReferences#OWLReferences(String, String, String, Boolean, Integer)}
         * @param referenceName the unique identifier of this ontology references to store in {@link OWLReferencesContainer#allReferences}.
         * @param filePath the file path (or URL) to the ontology.
         * @param ontologyPath the IRI path of the ontology.
         * @param bufferingReasoner if {@code true}, the reasoner is triggered only when {@link #synchronizeReasoner()}
         *                          is called. Else, the reasoner is called after every change to the ontology.
         * @param command specifying if the ontology should be created, loaded from file or from web. Possible values are:
         *                {@link OWLReferencesContainer#COMMAND_CREATE}, {@link OWLReferencesContainer#COMMAND_LOAD_FILE} or
         *                {@link OWLReferencesContainer#COMMAND_LOAD_WEB}.
         * @return a fully initialised OWL Reference object.
         */
        public static OWLReferences newOWLReferences(String referenceName, String filePath, String ontologyPath, Boolean bufferingReasoner, Integer command){
            return new OWLReferences( referenceName, filePath, ontologyPath, bufferingReasoner, command);
        }

        /**
         * Creates a new OWL References by calling {@link OWLReferences#OWLReferences(String, String, String, String, Boolean, Integer)}
         * @param referenceName the unique identifier of this ontology reference to store in {@link OWLReferencesContainer#allReferences}.
         * @param filePath the file path (or URL) to the ontology.
         * @param ontologyPath the IRI path of the ontology.
         * @param reasonerFactory the reasoner factory qualifier referring to the reasoner to use.
         *                        Possible values are: [{@link OWLLibrary#REASONER_QUALIFIER_PELLET},
         *                        {@link OWLLibrary#REASONER_QUALIFIER_HERMIT}, {@link OWLLibrary#REASONER_QUALIFIER_SNOROCKET}
         *                        or {@link OWLLibrary#REASONER_QUALIFIER_FACT}].
         * @param bufferingReasoner if {@code true}, the reasoner is triggered only when {@link #synchronizeReasoner()}
         *                          is called. Else, the reasoner is called after every change to the ontology.
         * @param command specifying if the ontology should be created, loaded from file or from web. Possible value of {@code commands} are:
         *                {@link OWLReferencesContainer#COMMAND_CREATE}, {@link OWLReferencesContainer#COMMAND_LOAD_FILE} or
         *                {@link OWLReferencesContainer#COMMAND_LOAD_WEB}.
         * @return a fully initialised OWL Reference object.
         */
        public static OWLReferences newOWLReferences(String referenceName, String filePath, String ontologyPath, String reasonerFactory, Boolean bufferingReasoner, Integer command){
            return new OWLReferences(referenceName, filePath, ontologyPath, reasonerFactory, bufferingReasoner, command);
        }


        /**
         * Create a new References from a new empty ontology with the default reasoner ({@link OWLReferencesInterface#setDefaultReasoner(Boolean)}).
         * @param referenceName the unique identifier of this ontology reference to store in {@link OWLReferencesContainer#allReferences}.
         * @param filePath the path to save the newly generated ontology.
         * @param ontologyPath the semantic IRI path of the ontology to be created
         * @param bufferingReasoner if {@code true}, the reasoner is triggered only when {@link #synchronizeReasoner()}
         *                          is called. Else, the reasoner is called after every change to the ontology.
         * @return a fully initialised OWL Reference object.
         */
        public static OWLReferences newOWLReferencesCreated(String referenceName, String filePath, String ontologyPath, Boolean bufferingReasoner){
            return new OWLReferences(referenceName, filePath, ontologyPath, bufferingReasoner, COMMAND_CREATE);
        }

        /**
         * Create a new References to an new empty ontology with the Pellet reasoner.
         * @param referenceName the unique identifier of this ontology reference to store in {@link OWLReferencesContainer#allReferences}.
         * @param filePath the path to save the newly generated ontology.
         * @param ontologyPath the semantic IRI path of the ontology to be created
         * @param bufferingReasoner if {@code true}, the reasoner is triggered only when {@link #synchronizeReasoner()}
         *                          is called. Else, the reasoner is called after every change to the ontology.
         * @return a fully initialised OWL Reference object.
         */
        public static OWLReferences newOWLReferencesCreatedWithPellet(String referenceName, String filePath, String ontologyPath, Boolean bufferingReasoner){
            return new OWLReferences(referenceName, filePath, ontologyPath, OWLLibrary.REASONER_QUALIFIER_PELLET, bufferingReasoner, COMMAND_CREATE);
        }

        /**
         * Create a new References to an new empty ontology with the Hermit reasoner.
         * @param referenceName the unique identifier of this ontology reference to store in {@link OWLReferencesContainer#allReferences}.
         * @param filePath the path to save the newly generated ontology.
         * @param ontologyPath the semantic IRI path of the ontology to be created
         * @param bufferingReasoner if {@code true}, the reasoner is triggered only when {@link #synchronizeReasoner()}
         *                          is called. Else, the reasoner is called after every change to the ontology.
         * @return a fully initialised OWL Reference object.
         */
        public static OWLReferences newOWLReferencesCreatedWithHermit(String referenceName, String filePath, String ontologyPath, Boolean bufferingReasoner){
            return new OWLReferences(referenceName, filePath, ontologyPath, OWLLibrary.REASONER_QUALIFIER_HERMIT, bufferingReasoner, COMMAND_CREATE);
        }

        /**
         * Create a new References to an new empty ontology with the Fact reasoner.
         * @param referenceName the unique identifier of this ontology reference to store in {@link OWLReferencesContainer#allReferences}.
         * @param filePath the path to save the newly generated ontology.
         * @param ontologyPath the semantic IRI path of the ontology to be created
         * @param bufferingReasoner if {@code true}, the reasoner is triggered only when {@link #synchronizeReasoner()}
         *                          is called. Else, the reasoner is called after every change to the ontology.
         * @return a fully initialised OWL Reference object.
         */
        public static OWLReferences newOWLReferencesCreatedWithFact(String referenceName, String filePath, String ontologyPath, Boolean bufferingReasoner){
            return new OWLReferences(referenceName, filePath, ontologyPath, OWLLibrary.REASONER_QUALIFIER_FACT, bufferingReasoner, COMMAND_CREATE);
        }

        /**
         * Create a new References to an new empty ontology with the Snorocket reasoner.
         * @param referenceName the unique identifier of this ontology reference to store in {@link OWLReferencesContainer#allReferences}.
         * @param filePath the path to save the newly generated ontology.
         * @param ontologyPath the semantic IRI path of the ontology to be created
         * @param bufferingReasoner if {@code true}, the reasoner is triggered only when {@link #synchronizeReasoner()}
         *                          is called. Else, the reasoner is called after every change to the ontology.
         * @return a fully initialised OWL Reference object.
         */
        public static OWLReferences newOWLReferencesCreatedWithSnorocket(String referenceName, String filePath, String ontologyPath, Boolean bufferingReasoner){
            return new OWLReferences(referenceName, filePath, ontologyPath, OWLLibrary.REASONER_QUALIFIER_SNOROCKET, bufferingReasoner, COMMAND_CREATE);
        }


        /**
         * Create a new References to an ontology loaded from file with the default reasoner ({@link OWLReferences#setDefaultReasoner(Boolean)}).
         * @param referenceName the unique identifier of this ontology reference to store in {@link OWLReferencesContainer#allReferences}.
         * @param filePath path to the file to load (used by default for saving too).
         * @param ontologyPath the semantic IRI path of the ontology to be created
         * @param bufferingReasoner if {@code true}, the reasoner is triggered only when {@link #synchronizeReasoner()}
         *                          is called. Else, the reasoner is called after every change to the ontology.
         * @return a fully initialised OWL Reference object.
         */
        public static OWLReferences newOWLReferenceFromFile(String referenceName, String filePath, String ontologyPath, Boolean bufferingReasoner){
            return new OWLReferences(referenceName, filePath, ontologyPath, bufferingReasoner, COMMAND_LOAD_FILE);
        }

        /**
         * Create a new References to an ontology loaded from file with the Pellet reasoner.
         * @param referenceName the unique identifier of this ontology reference to store in {@link OWLReferencesContainer#allReferences}.
         * @param filePath path to the file to load (used by default for saving too).
         * @param ontologyPath the semantic IRI path of the ontology to be created
         * @param bufferingReasoner if {@code true}, the reasoner is triggered only when {@link #synchronizeReasoner()}
         *                          is called. Else, the reasoner is called after every change to the ontology.
         * @return a fully initialised OWL Reference object.
         */
        public static OWLReferences newOWLReferenceFromFileWithPellet(String referenceName, String filePath, String ontologyPath, Boolean bufferingReasoner){
            return new OWLReferences( referenceName, filePath, ontologyPath, OWLLibrary.REASONER_QUALIFIER_PELLET, bufferingReasoner, COMMAND_LOAD_FILE);
        }

        /**
         * Create a new References to an ontology loaded from file with the Hermit reasoner.
         * @param referenceName the unique identifier of this ontology reference to store in {@link OWLReferencesContainer#allReferences}.
         * @param filePath path to the file to load (used by default for saving too).
         * @param ontologyPath the semantic IRI path of the ontology to be created
         * @param bufferingReasoner if {@code true}, the reasoner is triggered only when {@link #synchronizeReasoner()}
         *                          is called. Else, the reasoner is called after every change to the ontology.
         * @return a fully initialised OWL Reference object.
         */
        public static OWLReferences newOWLReferenceFromFileWithHermit(String referenceName, String filePath, String ontologyPath, Boolean bufferingReasoner){
            return new OWLReferences( referenceName, filePath, ontologyPath, OWLLibrary.REASONER_QUALIFIER_HERMIT, bufferingReasoner, COMMAND_LOAD_FILE);
        }

        /**
         * Create a new References to an ontology loaded from file with the Fact reasoner.
         * @param referenceName the unique identifier of this ontology reference to store in {@link OWLReferencesContainer#allReferences}.
         * @param filePath path to the file to load (used by default for saving too).
         * @param ontologyPath the semantic IRI path of the ontology to be created
         * @param bufferingReasoner if {@code true}, the reasoner is triggered only when {@link #synchronizeReasoner()}
         *                          is called. Else, the reasoner is called after every change to the ontology.
         * @return a fully initialised OWL Reference object.
         */
        public static OWLReferences newOWLReferenceFromFileWithFact(String referenceName, String filePath, String ontologyPath, Boolean bufferingReasoner){
            return new OWLReferences( referenceName, filePath, ontologyPath, OWLLibrary.REASONER_QUALIFIER_FACT, bufferingReasoner, COMMAND_LOAD_FILE);
        }

        /**
         * Create a new References to an ontology loaded from file with the Snorocket reasoner.
         * @param referenceName the unique identifier of this ontology reference to store in {@link OWLReferencesContainer#allReferences}.
         * @param filePath path to the file to load (used by default for saving too).
         * @param ontologyPath the semantic IRI path of the ontology to be created
         * @param bufferingReasoner if {@code true}, the reasoner is triggered only when {@link #synchronizeReasoner()}
         *                          is called. Else, the reasoner is called after every change to the ontology.
         * @return a fully initialised OWL Reference object.
         */
        public static OWLReferences newOWLReferenceFromFileWithSnorocket(String referenceName, String filePath, String ontologyPath, Boolean bufferingReasoner){
            return new OWLReferences( referenceName, filePath, ontologyPath, OWLLibrary.REASONER_QUALIFIER_SNOROCKET, bufferingReasoner, COMMAND_LOAD_FILE);
        }


        /**
         * Create a new References to an ontology loaded from web with the default reasoner ({@link OWLReferences#setDefaultReasoner(Boolean)}).
         * @param referenceName the unique identifier of this ontology reference to store in {@link OWLReferencesContainer#allReferences}.
         * @param filePath the URL from which to load the ontology.
         * @param ontologyPath the semantic IRI path of the ontology to be created
         * @param bufferingReasoner if {@code true}, the reasoner is triggered only when {@link #synchronizeReasoner()}
         *                          is called. Else, the reasoner is called after every change to the ontology.
         * @return a fully initialised OWL Reference object.
         */
        public static OWLReferences newOWLReferenceFromWeb(String referenceName, String filePath, String ontologyPath, Boolean bufferingReasoner){
            return new OWLReferences(referenceName, filePath, ontologyPath, bufferingReasoner, COMMAND_LOAD_WEB);
        }

        /**
         * Create a new References to an ontology loaded from web with the Pellet reasoner.
         * @param referenceName the unique identifier of the created References.
         * @param filePath the URL path for load the ontology.
         * @param ontologyPath the semantic IRI path of the ontology to be created
         * @param bufferingReasoner if {@code true}, the reasoner is triggered only when {@link #synchronizeReasoner()}
         *                          is called. Else, the reasoner is called after every change to the ontology.
         * @return a fully initialised OWL Reference object.
         */
        public static OWLReferences newOWLReferenceFromWebWithPellet(String referenceName, String filePath, String ontologyPath, Boolean bufferingReasoner){
            return new OWLReferences( referenceName, filePath, ontologyPath, OWLLibrary.REASONER_QUALIFIER_PELLET, bufferingReasoner, COMMAND_LOAD_WEB);
        }

        /**
         * Create a new References to an ontology loaded from web with the Hermit reasoner.
         * @param referenceName the unique identifier of the created References.
         * @param filePath the URL path for load the ontology.
         * @param ontologyPath the semantic IRI path of the ontology to be created
         * @param bufferingReasoner if {@code true}, the reasoner is triggered only when {@link #synchronizeReasoner()}
         *                          is called. Else, the reasoner is called after every change to the ontology.
         * @return a fully initialised OWL Reference object.
         */
        public static OWLReferences newOWLReferenceFromWebWithHermit(String referenceName, String filePath, String ontologyPath, Boolean bufferingReasoner){
            return new OWLReferences( referenceName, filePath, ontologyPath, OWLLibrary.REASONER_QUALIFIER_HERMIT, bufferingReasoner, COMMAND_LOAD_WEB);
        }

        /**
         * Create a new References to an ontology loaded from web with the Fact reasoner.
         * @param referenceName the unique identifier of the created References.
         * @param filePath the URL path for load the ontology.
         * @param ontologyPath the semantic IRI path of the ontology to be created
         * @param bufferingReasoner if {@code true}, the reasoner is triggered only when {@link #synchronizeReasoner()}
         *                          is called. Else, the reasoner is called after every change to the ontology.
         * @return a fully initialised OWL Reference object.
         */
        public static OWLReferences newOWLReferenceFromWebWithFact(String referenceName, String filePath, String ontologyPath, Boolean bufferingReasoner){
            return new OWLReferences( referenceName, filePath, ontologyPath, OWLLibrary.REASONER_QUALIFIER_FACT, bufferingReasoner, COMMAND_LOAD_WEB);
        }

        /**
         * Create a new References to an ontology loaded from web with the Snorocket reasoner.
         * @param referenceName the unique identifier of the created References.
         * @param filePath the URL path for load the ontology.
         * @param ontologyPath the semantic IRI path of the ontology to be created
         * @param bufferingReasoner if {@code true}, the reasoner is triggered only when {@link #synchronizeReasoner()}
         *                          is called. Else, the reasoner is called after every change to the ontology.
         * @return a fully initialised OWL Reference object.
         */
        public static OWLReferences newOWLReferenceFromWebWithSnorocket(String referenceName, String filePath, String ontologyPath, Boolean bufferingReasoner){
            return new OWLReferences( referenceName, filePath, ontologyPath,  OWLLibrary.REASONER_QUALIFIER_SNOROCKET, bufferingReasoner, COMMAND_LOAD_WEB);
        }

        public static String to_string(){
            String out = "aMUR system instantiates though the class " + OWLReferencesContainer.class.getCanonicalName() + " OWL References to:" + System.getProperty( "line.separator");
            for( OWLReferencesInterface ref : allReferences.values())
                out += "\t" + ref.toString() + System.getProperty("line.separator");
            return out + ".";
        }
    }

    /**
     * This class implements {@link ReasonerExplanator#ReasonerExplanator(OWLLibrary)}
     * only for the Pellet reasoner.
     *
     * <div style="text-align:center;"><small>
     * <b>Project</b>:    aMOR <br>
     * <b>File</b>:       it.emarolab.amor.owlInterface.OWLReferences <br>
     * <b>Licence</b>:    GNU GENERAL PUBLIC LICENSE. Version 3, 29 June 2007 <br>
     * <b>Author</b>:     Buoncompagni Luca (luca.buoncompagni@edu.unige.it) <br>
     * <b>affiliation</b>: DIBRIS, EMAROLab, University of Genoa. <br>
     * <b>date</b>:       Feb 10, 2016 <br>
     * </small></div>
     *
     * @version 2.0
     */
    public class PelletReasonerExplanation extends ReasonerExplanator {
        /**
         * The References to the ontology whose inconsistencies should be explained
         */
        private OWLReferencesInterface ontoRef;

        /**
         * This method instantiate this class without initializing
         * {@link #getOwlLibrary()}. Anyway, it saves this object in
         * a more general instance of {@link OWLReferencesInterface}
         *
         * @param ontoRef the OWL References to the ontology whose inconsistencies should be explained.
         */
        protected PelletReasonerExplanation(OWLReferencesInterface ontoRef) {
            super(null);
            this.ontoRef = ontoRef;
        }

        /**
         * It uses Manchester syntax to explain possible inconsistencies.
         *
         * @return an inconsistency explanation as a string of text.
         * @see ReasonerExplanator#getExplanation()
         */
        @Override
        protected String getExplanation() {
            /*
			// should throw org.semanticweb.owlapi.reasoner.InconsistentOntologyException
			PelletExplanation.setup();
			logger.addDebugString("%%%%%%%%%%%%%%%%%%%%%%  INCONSISTENCY  " + ontoRef.getReferenceName() + " %%%%%%%%%%%%%%%%%%%%%%%%%%");
			try {
				// The renderer is used to pretty print explanation
				ManchesterSyntaxExplanationRenderer renderers = new ManchesterSyntaxExplanationRenderer();
				// The writer used for the explanation rendered
				StringWriter out = new StringWriter();
				renderers.startRendering( out );
				// Create an explanation generator
				PelletExplanation expGen = new PelletExplanation( ontoRef.getOWLOntology(), false);//pelletReasoners );
				Set<Set<org.semanticweb.owlapi.model.OWLAxiom>> explanation = expGen.getInconsistencyExplanations();

				renderers.render( explanation );
				renderers.endRendering();
				return( ontoRef + "is consistent? " + ontoRef.isConsistent() + " explanation: " + out.toString());
			}catch( Exception e){
				return(  ontoRef + "is not consistent. No message was give from the reasoner, an error occurs during explanation retrieves. " + e.getCause());
			}
			*/
            return ("pellet explanation to be migrated");
        }

        @Override
		protected void notifyInconsistency() {
			String explanation = getExplanation();
			this.getLogger().addDebugString( explanation, true);
=======
		/**
		 * Creates a new OWL References by calling {@link OWLReferences#OWLReferences(String, String, String, Boolean, Integer)}
		 * @param referenceName the unique identifier of this ontology references to store in {@link OWLReferencesContainer#allReferences}.
		 * @param filePath the file path (or URL) to the ontology.
		 * @param ontologyPath the IRI path of the ontology.
		 * @param bufferingReasoner if {@code true}, the reasoner is triggered only when {@link #synchronizeReasoner()}
		 *                          is called. Else, the reasoner is called after every change to the ontology.
		 * @param command specifying if the ontology should be created, loaded from file or from web. Possible values are:
		 *                {@link OWLReferencesContainer#COMMAND_CREATE}, {@link OWLReferencesContainer#COMMAND_LOAD_FILE} or
		 *                {@link OWLReferencesContainer#COMMAND_LOAD_WEB}.
		 * @return a fully initialised OWL Reference object.
		 */
		public static OWLReferences newOWLReferences(String referenceName, String filePath, String ontologyPath, Boolean bufferingReasoner, Integer command){
			return new OWLReferences( referenceName, filePath, ontologyPath, bufferingReasoner, command);
		}

		/**
		 * Creates a new OWL References by calling {@link OWLReferences#OWLReferences(String, String, String, String, Boolean, Integer)}
		 * @param referenceName the unique identifier of this ontology reference to store in {@link OWLReferencesContainer#allReferences}.
		 * @param filePath the file path (or URL) to the ontology.
		 * @param ontologyPath the IRI path of the ontology.
		 * @param reasonerFactory the reasoner factory qualifier referring to the reasoner to use.
		 *                        Possible values are: [{@link OWLLibrary#REASONER_QUALIFIER_PELLET},
		 *                        {@link OWLLibrary#REASONER_QUALIFIER_HERMIT}, {@link OWLLibrary#REASONER_QUALIFIER_SNOROCKET}
		 *                        or {@link OWLLibrary#REASONER_QUALIFIER_FACT}].
		 * @param bufferingReasoner if {@code true}, the reasoner is triggered only when {@link #synchronizeReasoner()}
		 *                          is called. Else, the reasoner is called after every change to the ontology.
		 * @param command specifying if the ontology should be created, loaded from file or from web. Possible value of {@code commands} are:
		 *                {@link OWLReferencesContainer#COMMAND_CREATE}, {@link OWLReferencesContainer#COMMAND_LOAD_FILE} or
		 *                {@link OWLReferencesContainer#COMMAND_LOAD_WEB}.
		 * @return a fully initialised OWL Reference object.
		 */
		public static OWLReferences newOWLReferences(String referenceName, String filePath, String ontologyPath, String reasonerFactory, Boolean bufferingReasoner, Integer command){
			return new OWLReferences(referenceName, filePath, ontologyPath, reasonerFactory, bufferingReasoner, command);
		}


		/**
		 * Create a new References from a new empty ontology with the default reasoner ({@link OWLReferencesInterface#setDefaultReasoner(Boolean)}).
		 * @param referenceName the unique identifier of this ontology reference to store in {@link OWLReferencesContainer#allReferences}.
		 * @param filePath the path to save the newly generated ontology.
		 * @param ontologyPath the semantic IRI path of the ontology to be created
		 * @param bufferingReasoner if {@code true}, the reasoner is triggered only when {@link #synchronizeReasoner()}
		 *                          is called. Else, the reasoner is called after every change to the ontology.
		 * @return a fully initialised OWL Reference object.
		 */
		public static OWLReferences newOWLReferencesCreated(String referenceName, String filePath, String ontologyPath, Boolean bufferingReasoner){
			return new OWLReferences(referenceName, filePath, ontologyPath, bufferingReasoner, COMMAND_CREATE);
		}

		/**
		 * Create a new References to an new empty ontology with the Pellet reasoner.
		 * @param referenceName the unique identifier of this ontology reference to store in {@link OWLReferencesContainer#allReferences}.
		 * @param filePath the path to save the newly generated ontology.
		 * @param ontologyPath the semantic IRI path of the ontology to be created
		 * @param bufferingReasoner if {@code true}, the reasoner is triggered only when {@link #synchronizeReasoner()}
		 *                          is called. Else, the reasoner is called after every change to the ontology.
		 * @return a fully initialised OWL Reference object.
		 */
		public static OWLReferences newOWLReferencesCreatedWithPellet(String referenceName, String filePath, String ontologyPath, Boolean bufferingReasoner){
			return new OWLReferences(referenceName, filePath, ontologyPath, OWLLibrary.REASONER_QUALIFIER_PELLET, bufferingReasoner, COMMAND_CREATE);
		}

		/**
		 * Create a new References to an new empty ontology with the Hermit reasoner.
		 * @param referenceName the unique identifier of this ontology reference to store in {@link OWLReferencesContainer#allReferences}.
		 * @param filePath the path to save the newly generated ontology.
		 * @param ontologyPath the semantic IRI path of the ontology to be created
		 * @param bufferingReasoner if {@code true}, the reasoner is triggered only when {@link #synchronizeReasoner()}
		 *                          is called. Else, the reasoner is called after every change to the ontology.
		 * @return a fully initialised OWL Reference object.
		 */
		public static OWLReferences newOWLReferencesCreatedWithHermit(String referenceName, String filePath, String ontologyPath, Boolean bufferingReasoner){
			return new OWLReferences(referenceName, filePath, ontologyPath, OWLLibrary.REASONER_QUALIFIER_HERMIT, bufferingReasoner, COMMAND_CREATE);
		}

		/**
		 * Create a new References to an new empty ontology with the Fact reasoner.
		 * @param referenceName the unique identifier of this ontology reference to store in {@link OWLReferencesContainer#allReferences}.
		 * @param filePath the path to save the newly generated ontology.
		 * @param ontologyPath the semantic IRI path of the ontology to be created
		 * @param bufferingReasoner if {@code true}, the reasoner is triggered only when {@link #synchronizeReasoner()}
		 *                          is called. Else, the reasoner is called after every change to the ontology.
		 * @return a fully initialised OWL Reference object.
		 */
		public static OWLReferences newOWLReferencesCreatedWithFact(String referenceName, String filePath, String ontologyPath, Boolean bufferingReasoner){
			return new OWLReferences(referenceName, filePath, ontologyPath, OWLLibrary.REASONER_QUALIFIER_FACT, bufferingReasoner, COMMAND_CREATE);
		}

		/**
		 * Create a new References to an new empty ontology with the Snorocket reasoner.
		 * @param referenceName the unique identifier of this ontology reference to store in {@link OWLReferencesContainer#allReferences}.
		 * @param filePath the path to save the newly generated ontology.
		 * @param ontologyPath the semantic IRI path of the ontology to be created
		 * @param bufferingReasoner if {@code true}, the reasoner is triggered only when {@link #synchronizeReasoner()}
		 *                          is called. Else, the reasoner is called after every change to the ontology.
		 * @return a fully initialised OWL Reference object.
		 */
		public static OWLReferences newOWLReferencesCreatedWithSnorocket(String referenceName, String filePath, String ontologyPath, Boolean bufferingReasoner){
			return new OWLReferences(referenceName, filePath, ontologyPath, OWLLibrary.REASONER_QUALIFIER_SNOROCKET, bufferingReasoner, COMMAND_CREATE);
		}


		/**
		 * Create a new References to an ontology loaded from file with the default reasoner ({@link OWLReferences#setDefaultReasoner(Boolean)}).
		 * @param referenceName the unique identifier of this ontology reference to store in {@link OWLReferencesContainer#allReferences}.
		 * @param filePath path to the file to load (used by default for saving too).
		 * @param ontologyPath the semantic IRI path of the ontology to be created
		 * @param bufferingReasoner if {@code true}, the reasoner is triggered only when {@link #synchronizeReasoner()}
		 *                          is called. Else, the reasoner is called after every change to the ontology.
		 * @return a fully initialised OWL Reference object.
		 */
		public static OWLReferences newOWLReferenceFromFile(String referenceName, String filePath, String ontologyPath, Boolean bufferingReasoner){
			return new OWLReferences(referenceName, filePath, ontologyPath, bufferingReasoner, COMMAND_LOAD_FILE);
		}

		/**
		 * Create a new References to an ontology loaded from file with the Pellet reasoner.
		 * @param referenceName the unique identifier of this ontology reference to store in {@link OWLReferencesContainer#allReferences}.
		 * @param filePath path to the file to load (used by default for saving too).
		 * @param ontologyPath the semantic IRI path of the ontology to be created
		 * @param bufferingReasoner if {@code true}, the reasoner is triggered only when {@link #synchronizeReasoner()}
		 *                          is called. Else, the reasoner is called after every change to the ontology.
		 * @return a fully initialised OWL Reference object.
		 */
		public static OWLReferences newOWLReferenceFromFileWithPellet(String referenceName, String filePath, String ontologyPath, Boolean bufferingReasoner){
			return new OWLReferences( referenceName, filePath, ontologyPath, OWLLibrary.REASONER_QUALIFIER_PELLET, bufferingReasoner, COMMAND_LOAD_FILE);
		}

		/**
		 * Create a new References to an ontology loaded from file with the Hermit reasoner.
		 * @param referenceName the unique identifier of this ontology reference to store in {@link OWLReferencesContainer#allReferences}.
		 * @param filePath path to the file to load (used by default for saving too).
		 * @param ontologyPath the semantic IRI path of the ontology to be created
		 * @param bufferingReasoner if {@code true}, the reasoner is triggered only when {@link #synchronizeReasoner()}
		 *                          is called. Else, the reasoner is called after every change to the ontology.
		 * @return a fully initialised OWL Reference object.
		 */
		public static OWLReferences newOWLReferenceFromFileWithHermit(String referenceName, String filePath, String ontologyPath, Boolean bufferingReasoner){
			return new OWLReferences( referenceName, filePath, ontologyPath, OWLLibrary.REASONER_QUALIFIER_HERMIT, bufferingReasoner, COMMAND_LOAD_FILE);
		}

		/**
		 * Create a new References to an ontology loaded from file with the Fact reasoner.
		 * @param referenceName the unique identifier of this ontology reference to store in {@link OWLReferencesContainer#allReferences}.
		 * @param filePath path to the file to load (used by default for saving too).
		 * @param ontologyPath the semantic IRI path of the ontology to be created
		 * @param bufferingReasoner if {@code true}, the reasoner is triggered only when {@link #synchronizeReasoner()}
		 *                          is called. Else, the reasoner is called after every change to the ontology.
		 * @return a fully initialised OWL Reference object.
		 */
		public static OWLReferences newOWLReferenceFromFileWithFact(String referenceName, String filePath, String ontologyPath, Boolean bufferingReasoner){
			return new OWLReferences( referenceName, filePath, ontologyPath, OWLLibrary.REASONER_QUALIFIER_FACT, bufferingReasoner, COMMAND_LOAD_FILE);
		}

		/**
		 * Create a new References to an ontology loaded from file with the Snorocket reasoner.
		 * @param referenceName the unique identifier of this ontology reference to store in {@link OWLReferencesContainer#allReferences}.
		 * @param filePath path to the file to load (used by default for saving too).
		 * @param ontologyPath the semantic IRI path of the ontology to be created
		 * @param bufferingReasoner if {@code true}, the reasoner is triggered only when {@link #synchronizeReasoner()}
		 *                          is called. Else, the reasoner is called after every change to the ontology.
		 * @return a fully initialised OWL Reference object.
		 */
		public static OWLReferences newOWLReferenceFromFileWithSnorocket(String referenceName, String filePath, String ontologyPath, Boolean bufferingReasoner){
			return new OWLReferences( referenceName, filePath, ontologyPath, OWLLibrary.REASONER_QUALIFIER_SNOROCKET, bufferingReasoner, COMMAND_LOAD_FILE);
		}


		/**
		 * Create a new References to an ontology loaded from web with the default reasoner ({@link OWLReferences#setDefaultReasoner(Boolean)}).
		 * @param referenceName the unique identifier of this ontology reference to store in {@link OWLReferencesContainer#allReferences}.
		 * @param filePath the URL from which to load the ontology.
		 * @param ontologyPath the semantic IRI path of the ontology to be created
		 * @param bufferingReasoner if {@code true}, the reasoner is triggered only when {@link #synchronizeReasoner()}
		 *                          is called. Else, the reasoner is called after every change to the ontology.
		 * @return a fully initialised OWL Reference object.
		 */
		public static OWLReferences newOWLReferenceFromWeb(String referenceName, String filePath, String ontologyPath, Boolean bufferingReasoner){
			return new OWLReferences(referenceName, filePath, ontologyPath, bufferingReasoner, COMMAND_LOAD_WEB);
		}

		/**
		 * Create a new References to an ontology loaded from web with the Pellet reasoner.
		 * @param referenceName the unique identifier of the created References.
		 * @param filePath the URL path for load the ontology.
		 * @param ontologyPath the semantic IRI path of the ontology to be created
		 * @param bufferingReasoner if {@code true}, the reasoner is triggered only when {@link #synchronizeReasoner()}
		 *                          is called. Else, the reasoner is called after every change to the ontology.
		 * @return a fully initialised OWL Reference object.
		 */
		public static OWLReferences newOWLReferenceFromWebWithPellet(String referenceName, String filePath, String ontologyPath, Boolean bufferingReasoner){
			return new OWLReferences( referenceName, filePath, ontologyPath, OWLLibrary.REASONER_QUALIFIER_PELLET, bufferingReasoner, COMMAND_LOAD_WEB);
		}

		/**
		 * Create a new References to an ontology loaded from web with the Hermit reasoner.
		 * @param referenceName the unique identifier of the created References.
		 * @param filePath the URL path for load the ontology.
		 * @param ontologyPath the semantic IRI path of the ontology to be created
		 * @param bufferingReasoner if {@code true}, the reasoner is triggered only when {@link #synchronizeReasoner()}
		 *                          is called. Else, the reasoner is called after every change to the ontology.
		 * @return a fully initialised OWL Reference object.
		 */
		public static OWLReferences newOWLReferenceFromWebWithHermit(String referenceName, String filePath, String ontologyPath, Boolean bufferingReasoner){
			return new OWLReferences( referenceName, filePath, ontologyPath, OWLLibrary.REASONER_QUALIFIER_HERMIT, bufferingReasoner, COMMAND_LOAD_WEB);
		}

		/**
		 * Create a new References to an ontology loaded from web with the Fact reasoner.
		 * @param referenceName the unique identifier of the created References.
		 * @param filePath the URL path for load the ontology.
		 * @param ontologyPath the semantic IRI path of the ontology to be created
		 * @param bufferingReasoner if {@code true}, the reasoner is triggered only when {@link #synchronizeReasoner()}
		 *                          is called. Else, the reasoner is called after every change to the ontology.
		 * @return a fully initialised OWL Reference object.
		 */
		public static OWLReferences newOWLReferenceFromWebWithFact(String referenceName, String filePath, String ontologyPath, Boolean bufferingReasoner){
			return new OWLReferences( referenceName, filePath, ontologyPath, OWLLibrary.REASONER_QUALIFIER_FACT, bufferingReasoner, COMMAND_LOAD_WEB);
		}

		/**
		 * Create a new References to an ontology loaded from web with the Snorocket reasoner.
		 * @param referenceName the unique identifier of the created References.
		 * @param filePath the URL path for load the ontology.
		 * @param ontologyPath the semantic IRI path of the ontology to be created
		 * @param bufferingReasoner if {@code true}, the reasoner is triggered only when {@link #synchronizeReasoner()}
		 *                          is called. Else, the reasoner is called after every change to the ontology.
		 * @return a fully initialised OWL Reference object.
		 */
		public static OWLReferences newOWLReferenceFromWebWithSnorocket(String referenceName, String filePath, String ontologyPath, Boolean bufferingReasoner){
			return new OWLReferences( referenceName, filePath, ontologyPath,  OWLLibrary.REASONER_QUALIFIER_SNOROCKET, bufferingReasoner, COMMAND_LOAD_WEB);
		}

		public static String to_string(){
			String out = "aMUR system instantiates though the class " + OWLReferencesContainer.class.getCanonicalName() + " OWL References to:" + System.getProperty( "line.separator");
			for( OWLReferencesInterface ref : allReferences.values())
				out += "\t" + ref.toString() + System.getProperty("line.separator");
			return out + ".";
		}
	}

	/**
	 * Project: aMOR <br>
	 * File: .../src/aMOR.owlInterface/OWLReferencesInterface.java <br>
	 *
	 * @author Buoncompagni Luca <br><br>
	 * DIBRIS emaroLab,<br>
	 * University of Genoa. <br>
	 * Feb 10, 2016 <br>
	 * License: GPL v2 <br><br>
	 *
	 * <p>
	 * This class implements {@link ReasonerExplanator#ReasonerExplanator(OWLLibrary)}
	 * only for the Pellet reasoner.
	 * </p>
	 *
	 * @version 2.0
	 */

	public class PelletReasonerExplanation extends ReasonerExplanator {
		/**
		 * The References to the ontology whose inconsistencies should be explained
		 */
		private OWLReferencesInterface ontoRef;

		/**
		 * This method instantiate this class without initializing
		 * {@link #getOwlLibrary()}. Anyway, it saves this object in
		 * a more general instance of {@link OWLReferencesInterface}
		 *
		 * @param ontoRef the OWL References to the ontology whose inconsistencies should be explained.
		 */
		protected PelletReasonerExplanation(OWLReferencesInterface ontoRef) {
			super(null);
			this.ontoRef = ontoRef;
		}

		/**
		 * It uses Manchester syntax to explain possible inconsistencies.
		 *
		 * @return an inconsistency explanation as a string of text.
		 * @see ReasonerExplanator#getExplanation()
		 */
		@Override
		protected String getExplanation() {
			/*
			// should throw org.semanticweb.owlapi.reasoner.InconsistentOntologyException
			PelletExplanation.setup();
			logger.addDebugString("%%%%%%%%%%%%%%%%%%%%%%  INCONSISTENCY  " + ontoRef.getReferenceName() + " %%%%%%%%%%%%%%%%%%%%%%%%%%");
			try {
				// The renderer is used to pretty print explanation
				ManchesterSyntaxExplanationRenderer renderers = new ManchesterSyntaxExplanationRenderer();
				// The writer used for the explanation rendered
				StringWriter out = new StringWriter();
				renderers.startRendering( out );
				// Create an explanation generator
				PelletExplanation expGen = new PelletExplanation( ontoRef.getOWLOntology(), false);//pelletReasoners );
				Set<Set<org.semanticweb.owlapi.model.OWLAxiom>> explanation = expGen.getInconsistencyExplanations();

				renderers.render( explanation );
				renderers.endRendering();
				return( ontoRef + "is consistent? " + ontoRef.isConsistent() + " explanation: " + out.toString());
			}catch( Exception e){
				return(  ontoRef + "is not consistent. No message was give from the reasoner, an error occurs during explanation retrieves. " + e.getCause());
			}
			*/
			return ("pellet explanation to be migrated");
		}

		@Override
		protected void notifyInconsistency() {
			String explanation = getExplanation();
			this.getLogger().addDebugString(explanation, true);
>>>>>>> 035f2965
		}
	}
}<|MERGE_RESOLUTION|>--- conflicted
+++ resolved
@@ -24,21 +24,21 @@
 
 
 /**
- * This class implements the basic structure provided by the OWL api.
- *
- * It is not recommenced to instantiate directly this class or its extension, 
- * use {@link OWLReferencesContainer} instead.
- *
  * <div style="text-align:center;"><small>
  * <b>Project</b>:    aMOR <br>
- * <b>File</b>:       it.emarolab.amor.owlInterface.OWLReferences <br>
+ * <b>File</b>:       it.emarolab.amor.owlInterface.OWLReferencesInterface <br>
  * <b>Licence</b>:    GNU GENERAL PUBLIC LICENSE. Version 3, 29 June 2007 <br>
  * <b>Author</b>:     Buoncompagni Luca (luca.buoncompagni@edu.unige.it) <br>
  * <b>affiliation</b>: DIBRIS, EMAROLab, University of Genoa. <br>
  * <b>date</b>:       Feb 10, 2016 <br>
  * </small></div>
- *
- *
+ * 
+ * <p>
+ * This class implements the basic structure provided by the OWL api.<br>
+ * It is not recommenced to instantiate directly this class or its extension, 
+ * use {@link OWLReferencesContainer} insted.
+ * </p>
+ * 
  * @see OWLLibrary
  * @see OWLReferences
  * @see OWLReferencesContainer
@@ -50,13 +50,8 @@
 	// [[[[[[[[[[[[[[[[[[[[[[[[[[[[[[[[[[[[   CLASS PRIVATE FIELDS   ]]]]]]]]]]]]]]]]]]]]]]]]]]]]]]]]]]]]
 	// object used by the OWL api
 
-<<<<<<< HEAD
-    private static Logger staicLogger = new Logger(OWLReferencesInterface.class, LoggerFlag.LOG_REFERENCES_INTERFACE);
-    private Boolean bufferingReasoner;
-=======
 	private static Logger staicLogger = new Logger(OWLReferencesInterface.class, LoggerFlag.LOG_REFERENCES_INTERFACE);
 	private Boolean bufferingReasoner;
->>>>>>> 035f2965
 	// object used by the OWL References Container
 	private String referenceName;
 	private int usedCommand;
@@ -68,11 +63,7 @@
 
 //	private  final static OWLObjectRenderer renderer = new DLSyntaxObjectRenderer(); !!!!!!!!!!!!!!!!!!!!!!!!!!!!!!!!!!!!!!!!!!!!!!!!!!!!!!!
 private OWLEnquirer enquirer;
-<<<<<<< HEAD
-    /**
-=======
-	/**
->>>>>>> 035f2965
+	/**
 	 * This object is used to log information about the instances of this class.
 	 * The logs can be activated by setting the flag {@link LoggerFlag#LOG_REFERENCES_INTERFACE}
 	 */
@@ -124,67 +115,6 @@
 		else logger.addDebugString( "Cannot initialise an OWL References with null name.", true);
 	}
 
-    /**
-     * It gets the name of an ontological object from its IRI path.
-     * It returns {@code null} if the input parameter is {@code null}.
-     *
-     * @param obj the object for which get the ontological name
-     * @return the name of the ontological object given as input parameter.
-     */
-    public synchronized static String getOWLName(OWLObject obj) {
-        /*if( o != null)
-			return renderer.render( o));
-			*/
-        if (obj != null) {
-            String tmp = obj.toString();
-            // ex: <http://www.co-ode.org/ontologies/pizza/pizza.owl#America>
-            int start = tmp.lastIndexOf("#");
-            int end = tmp.lastIndexOf(">");
-            if (start >= 0 & end >= 0)
-                return tmp.substring(start + 1, end);
-            else if (tmp.contains("http") & tmp.contains("://")) {
-                int s = tmp.lastIndexOf("/");
-                if (s >= tmp.length()) {
-                    tmp = tmp.substring(0, tmp.length() - 2);
-                    s = tmp.lastIndexOf("/");
-                }
-                int e = tmp.lastIndexOf(">");
-                if (s >= 0 & e >= 0)
-                    return tmp.substring(s + 1, e);
-            } else {
-                // ex: "1"^^xsd:integer
-                String s = tmp;
-                start = s.indexOf("\"");
-                if (start >= 0) {
-                    s = s.substring(start + 1);
-                    end = s.indexOf("\"");
-                    if (end >= 0)
-                        return s.substring(0, end);
-                }
-            }
-        }
-        staicLogger.addDebugString("Cannot get the OWL name of a null OWL object", true);
-        return null;
-    }
-
-    /**
-     * It gets the name of a set of ontological objects from its IRI path.
-     * It returns {@code null} if the input parameter is {@code null}.
-     *
-     * @param objects the set of objects for which get the ontological name
-     * @return the name of the ontological objects given as input parameters.
-     */
-    public synchronized static Set<String> getOWLName(Set<?> objects) {
-        Set<String> out = new HashSet<String>();
-        for (Object o : objects) {
-            if (o instanceof OWLObject) {
-                OWLObject owlObj = (OWLObject) o;
-                out.add(getOWLName(owlObj));
-            } else staicLogger.addDebugString("Cannot get the name of a non OWL object. Given entity: " + o, true);
-        }
-        return out;
-    }
-	
 	/**
 	 * It gets the name of an ontological object from its IRI path.
 	 * It returns {@code null} if the input parameter is {@code null}.
@@ -271,13 +201,8 @@
 		this.referenceName = referenceName; // set the unique identifier of this object
 		if(  OWLReferencesContainer.addInstance( this)){ // add this class to the static map
 			long initialTime = System.nanoTime();
-<<<<<<< HEAD
-            // set internal variables
-            this.filePath = filePath;
-=======
 			// set internal variables
 			this.filePath = filePath;
->>>>>>> 035f2965
 			this.ontologyPath = ontologyPath;
 			this.setIriOntologyPath( IRI.create( ontologyPath));
 			this.setPrefixFormat();
@@ -298,11 +223,7 @@
 				this.setIriFilePath( IRI.create( ontologyPath)); // in this case the file path should be a WEB URL
 				this.setManager(); // creates and sets the filed that you can retrieve from getOWLManager();
 				this.loadOntologyFromWeb(); // creates and set the field taht you can retrieve from getOWLOntology();
-<<<<<<< HEAD
-				this.setIriFilePath( IRI.create( filePath)); // apply file path
-=======
 				this.setIriFilePath( IRI.create( filePath));
->>>>>>> 035f2965
 				break;
 			default : logger.addDebugString( "Cannot initialise OWL References with the given command: " + command, true);
 			}
@@ -310,21 +231,12 @@
 			this.setFactory(); // creates and sets the field that you can retrieve from getOWLFactory();
 			//this.setPrefixFormat(); // creates and sets the field that you can retrieve from getPrefixForamt();
 
-<<<<<<< HEAD
-            if (reasonerFactory == null || reasonerFactory.equals( OWLLibrary.REASONER_DEFAULT))
-                setDefaultReasoner( bufferingReasoner); // actually it Initialise  pellet as reasoner
-			else {
-				this.setOWLReasoner( reasonerFactory, bufferingReasoner, referenceName);
-                //this.resonerFactory = reasonerFactory; // used for serialisation
-                if( reasonerFactory.equals( OWLLibrary.REASONER_QUALIFIER_PELLET))
-=======
 			if (reasonerFactory == null || reasonerFactory.equals( OWLLibrary.REASONER_DEFAULT))
 				setDefaultReasoner( bufferingReasoner); // actually it Initialise  pellet as reasoner
 			else {
 				this.setOWLReasoner( reasonerFactory, bufferingReasoner, referenceName);
 				//this.resonerFactory = reasonerFactory; // used for serialisation
 				if( reasonerFactory.equals( OWLLibrary.REASONER_QUALIFIER_PELLET))
->>>>>>> 035f2965
 					setPelletReasonerExplanator();
 			}
 			this.bufferingReasoner = bufferingReasoner;
@@ -340,15 +252,9 @@
 	 * By default, it creates an instance of the Pellet reasoner {@link OWLLibrary#setPelletReasoner(boolean, String)}.<br>
 	 * @param buffering if {@code true}, the reasoner is triggered only when {@link #synchronizeReasoner()}
      *                  is called. Else, the reasoner is called after every change to the ontology.
-<<<<<<< HEAD
-     */
-    protected void setDefaultReasoner( Boolean buffering){
-        this.setPelletReasoner( buffering, referenceName);
-=======
 	 */
 	protected void setDefaultReasoner( Boolean buffering){
 		this.setPelletReasoner( buffering, referenceName);
->>>>>>> 035f2965
 		//resonerFactory = OWLLibrary.REASONER_QUALIFIER_PELLET; // used for serialisation
 		setPelletReasonerExplanator();
 	}
@@ -387,15 +293,9 @@
 	 */
 	public synchronized void setOWLManipulatorBuffering( Boolean bufferize){
 		manipulator.setManipulationBuffering(bufferize);
-<<<<<<< HEAD
-    }
-
-    // [[[[[[[[[[[[[[[[[[[[[[[[[[[[[[[[[[[[   GETTERS   ]]]]]]]]]]]]]]]]]]]]]]]]]]]]]]]]]]]]
-=======
 	}
 
 	// [[[[[[[[[[[[[[[[[[[[[[[[[[[[[[[[[[[[   GETTERS   ]]]]]]]]]]]]]]]]]]]]]]]]]]]]]]]]]]]]
->>>>>>> 035f2965
 
 	/**
 	 * Modify the current enquirer reasoning setting.
@@ -431,13 +331,8 @@
 
 	/**
 	 * @return the mode this is instance has been initialized. Possible values are:
-<<<<<<< HEAD
-     * [{@link OWLReferencesContainer#COMMAND_CREATE}, {@link OWLReferencesContainer#COMMAND_LOAD_FILE},
-     * {@link OWLReferencesContainer#COMMAND_LOAD_WEB}].
-=======
 	 * [{@link OWLReferencesContainer#COMMAND_CREATE}, {@link OWLReferencesContainer#COMMAND_LOAD_FILE},
 	 * {@link OWLReferencesContainer#COMMAND_LOAD_WEB}].
->>>>>>> 035f2965
 	 */
 	public synchronized int getUsedCommand() {
 		return usedCommand;
@@ -447,17 +342,10 @@
 	 * @return the value of the reasoner buffering flag.
      * If {@code true}, the reasoner is triggered only when {@link #synchronizeReasoner()}
      * is called. Else, the reasoner is called after every change to the ontology.
-<<<<<<< HEAD
-     */
-    public synchronized Boolean useBufferingReasoner(){
-        return bufferingReasoner;
-    }
-=======
 	 */
 	public synchronized Boolean useBufferingReasoner(){
 		return bufferingReasoner;
 	}
->>>>>>> 035f2965
 	
 	/**
 	 * @return explanator object used to return the causes of an inconsistency.
@@ -490,13 +378,8 @@
 	public synchronized void applyOWLManipulatorChanges(OWLOntologyChange addAxiom){
 		manipulator.applyChanges(addAxiom);
 	}
-<<<<<<< HEAD
-
-    /**
-=======
 	
 	/**
->>>>>>> 035f2965
 	 * Applies a list of axioms (expressed as ontology changes) to the ontology by calling {@link OWLManipulator#applyChanges(List)}.
 	 * @param addAxiom the list of axioms to be applied into the ontology.
 	 */
@@ -514,13 +397,8 @@
 	public synchronized void applyOWLManipulatorChangesAddAxiom( OWLAxiom addAxiom){
 		manipulator.applyChanges( manipulator.getAddAxiom( addAxiom));
 	}
-<<<<<<< HEAD
-
-    /**
-=======
 	
 	/**
->>>>>>> 035f2965
 	 * Removes an axiom to the ontology. First, it gets the necessary changes using
      * {@link OWLManipulator#applyChanges(List)}, then calls {@link OWLManipulator#getAddAxiom(OWLAxiom)} to apply them.
      * Depending on {@link OWLManipulator#isChangeBuffering()} flag, those changes would be
@@ -544,25 +422,6 @@
 	 * properties up to the leaf/root of the structure.
 	 * Else, it returns only the first direct assertion.
 	 */
-<<<<<<< HEAD
-    public synchronized Boolean getOWLEnquirerCompletenessFlag(){
-        return this.enquirer.isReturningCompleteDescription();
-    }
-
-
-    // [[[[[[[[[[[[[[[[[[[[[[   METHODS TO CALL REASONING   ]]]]]]]]]]]]]]]]]]]]]]]]]]]]]]]
-
-    /**
-     * Modify the current enquirer completeness setting.
-     *
-     * @param flag set to {@code true} if the enquirer should return all the sub/super
-     *             properties up to the leaves/root of the structure.
-     *             Else, it returns only the first direct assertion.
-     */
-    public synchronized void setOWLEnquirerCompletenessFlag(Boolean flag) {
-        this.enquirer.setReturnCompleteDescription( flag);
-    }
-=======
 	public synchronized Boolean getOWLEnquirerCompletenessFlag(){
 		return this.enquirer.isReturningCompleteDescription();
 	}
@@ -580,7 +439,6 @@
 	public synchronized void setOWLEnquirerCompletenessFlag(Boolean flag) {
 		this.enquirer.setReturnCompleteDescription( flag);
 	}
->>>>>>> 035f2965
 
 	/**
 	 * @return {@code false} if the enquirer is set to query only the asserted axioms.
@@ -600,14 +458,10 @@
 	 * WARNING: manipulation buffer is always flushed before synchronizing the reasoner by {@link OWLManipulator#applyChanges()}.
 	 * You can synchronize the reasoner manually (non-buffering mode) by using {@link #checkConsistent()}
 	 */
-    public synchronized void synchronizeReasoner(){
+	public synchronized void synchronizeReasoner(){
 		if( this.isConsistent()){
 			try{
-<<<<<<< HEAD
-                Long initialTime = System.nanoTime();
-=======
 				Long initialTime = System.nanoTime();
->>>>>>> 035f2965
 				this.getManipulator().applyChanges(); // be sure to empty the buffer (if any)
 				this.callReasoning( initialTime);
 				if( !this.checkConsistent())
@@ -635,11 +489,7 @@
 	public synchronized void synchronizeReasoner(List<OWLOntologyChange> changesBuffer){
 		if( this.isConsistent()){
 			try{
-<<<<<<< HEAD
-                Long initialTime = System.nanoTime();
-=======
 				Long initialTime = System.nanoTime();
->>>>>>> 035f2965
 				this.getManipulator().applyChanges( changesBuffer);
 				this.callReasoning( initialTime);
 				if( !this.checkConsistent())
@@ -663,19 +513,10 @@
 	 * Call the reasoner to check ontology consistency and synchronizes the consistency state flag of this instance.
      * @return the consistency state after the reasoner is synchronized .
 	 */
-<<<<<<< HEAD
-    protected synchronized boolean checkConsistent() {
-        consistent = this.getReasoner().isConsistent();
-        return consistent;
-    }
-
-    // [[[[[[[[[[[[[[[[[[[[[[   METHODS TO PARSE ONTOLOGY NAMES   ]]]]]]]]]]]]]]]]]]]]]]]]]]]]]]]
-=======
 	protected synchronized boolean checkConsistent() {
 		consistent = this.getOWLReasoner().isConsistent();
 		return consistent;
 	}
->>>>>>> 035f2965
 
 	// [[[[[[[[[[[[[[[[[[[[[[   METHODS TO PARSE ONTOLOGY NAMES   ]]]]]]]]]]]]]]]]]]]]]]]]]]]]]]]
 
@@ -705,15 +546,9 @@
 			for( Object i : set){
 				return( i);
 			}
-<<<<<<< HEAD
-        }
-		logger.addDebugString("Get only elements cannot work with an null or empty set.", true);
-        return( null);
-=======
 		}
 		logger.addDebugString("Get only elements cannot work with an null or empty set.", true);
 		return( null);
->>>>>>> 035f2965
 	}
 
 	/**
@@ -741,21 +576,6 @@
 	/**
 	 * Save the referenced ontology by using the path stored on {@link #getIriFilePath()}.
 	 */
-<<<<<<< HEAD
-    public synchronized void saveOntology(){
-        try {
-            File file = new File( this.getIriFilePath().toString());
-            this.getOWLManager().saveOntology( this.getOWLOntology(), IRI.create( file.toURI()));
-            logger.addDebugString( "Ontology References: " + this + " saved on path: " + this.getIriFilePath().toString());
-        } catch (OWLOntologyStorageException e) {
-            e.printStackTrace();
-            logger.addDebugString( "Error on saving the ontology: " + this + " on path: " + this.getIriFilePath(), true);
-        }
-    }
-
-
-    // [[[[[[[[[[[[[[[[[[[[[[   METHODS TO SAVE (print) ONTOLOGY   ]]]]]]]]]]]]]]]]]]]]]]]]]]]]]]]
-=======
 	public synchronized void saveOntology(){
 		try {
 			File file = new File( this.getIriFilePath().toString());
@@ -769,7 +589,6 @@
 
 
 	// [[[[[[[[[[[[[[[[[[[[[[   METHODS TO SAVE (print) ONTOLOGY   ]]]]]]]]]]]]]]]]]]]]]]]]]]]]]]]
->>>>>>> 035f2965
 
 	/**
 	 * Save the referenced ontology by using the path given as input argument.
@@ -789,7 +608,7 @@
 	/**
 	 * It prints the ontology on the java console using Manchester syntax.
 	 */
-    public void printOntologyOnConsole() {
+	public void printOntologyOnConsole() {
 		/*try{
 			long initialTime = System.nanoTime();
 			ManchesterOWLSyntaxOntologyFormat manSyntaxFormat = new ManchesterOWLSyntaxOntologyFormat();
@@ -806,145 +625,6 @@
 		} catch( org.semanticweb.owlapi.reasoner.InconsistentOntologyException e){
 			this.logInconsistency();
 		}*/
-<<<<<<< HEAD
-        System.err.println("The ontology printing on console has not been ported to owl 5 yet !!!");
-    }
-
-    /**
-     * Stores the reasoner and buffering mode, no further actions are taken by this method.
-     *
-     * @param refInterface the OWL reference that can {@link #getReasoner()} and {@link #bufferingReasoner} to set.
-     */
-    public void setReasoner(OWLReferencesInterface refInterface) {
-        this.setOWLReasoner(refInterface.getReasoner());
-        this.bufferingReasoner = refInterface.useBufferingReasoner();
-    }
-
-    /**
-     * @return (verbose) print all the fields of this object
-     */
-    public String toStringAll() {
-        return "OWLReferencesInterface [getReferenceName()="
-                + getReferenceName() + ", getFilePath()=" + getFilePath()
-                + ", getOntologyPath()=" + getOntologyPath()
-                + ", getUsedCommand()=" + getUsedCommand()
-                + ", useBufferingReasoner()=" + useBufferingReasoner()
-                + ", getReasonerExplainer()=" + getReasonerExplainer()
-                + ", isConsistent()=" + isConsistent() + " " + super.toString();
-    }
-
-    @Override
-    public String toString() {
-        return "OWLReferencesInterface \"" + getReferenceName() + "\"";
-    }
-
-    /**
-     * This class implements methods to instantiate or retrieve a reference to an ontology.
-     *
-     * This is done by keeping track of all instances of the extending classes
-     * of {@link OWLReferencesInterface} in a static map ({@link #allReferences}).
-     * The database maps each instance with respect to a name ({@code ontoName})
-     * given when the reference was initialized as an unique ontology qualifier.
-     *
-     * <div style="text-align:center;"><small>
-     * <b>Project</b>:    aMOR <br>
-     * <b>File</b>:       it.emarolab.amor.owlInterface.OWLReferences <br>
-     * <b>Licence</b>:    GNU GENERAL PUBLIC LICENSE. Version 3, 29 June 2007 <br>
-     * <b>Author</b>:     Buoncompagni Luca (luca.buoncompagni@edu.unige.it) <br>
-     * <b>affiliation</b>: DIBRIS, EMAROLab, University of Genoa. <br>
-     * <b>date</b>:       Feb 10, 2016 <br>
-     * </small></div>
-     * @version 2.0
-     */
-    public static class OWLReferencesContainer{
-
-        // [[[[[[[[[[[[[[[[[[[[[[[[[[[[[[[[[[[[   CLASS CONSTANTS   ]]]]]]]]]]]]]]]]]]]]]]]]]]]]]]]]]]]]
-        /**
-         * Command value that specifies that the new ontology references has to point to a new ontology.
-         * In particular, its value is: {@link  #COMMAND_CREATE}.
-         */
-        static public final Integer COMMAND_CREATE = 0;
-        /**
-         * Command value that specifies that the new ontology references has to point to an ontology file.
-         * In particular, its value is: {@link  #COMMAND_LOAD_FILE}.
-         */
-        static public final Integer COMMAND_LOAD_FILE = 1;
-        /**
-         * Command value that specifies that the new ontology references has to point to an ontology stored in the web.
-         * In particular, its value is: {@link  #COMMAND_LOAD_WEB}.
-         */
-        static public final Integer COMMAND_LOAD_WEB = 2;
-
-
-        // [[[[[[[[[[[[[[[[[[[[[[[[[[[[[[[[[[[[   CLASS PRIVATE FIELDS   ]]]]]]]]]]]]]]]]]]]]]]]]]]]]]]]]]]]]
-        /**
-         * This static map contains all the OWL references instantiated by the system and stored in this class.
-         * In particular, this map is an instance of {@link ConcurrentHashMap}, please see its specification
-         * for synchronisation on a thread safe system.
-         */
-        private static Map<String, OWLReferencesInterface> allReferences = new ConcurrentHashMap<String, OWLReferencesInterface>();
-
-        /**
-         * This object is used to log information about the owl references managed by this container class.
-         * The logs can be activated by setting the flag {@link LoggerFlag#LOG_REFERENCES_CONTAINER}.
-         */
-        private static Logger logger = new Logger( OWLReferencesContainer.class, LoggerFlag.LOG_REFERENCES_CONTAINER);
-
-
-        // [[[[[[[[[[[[[[[[[[[[[[[[[[[[[[[[[[[[   METHODS TO MANAGE THE MAP   ]]]]]]]]]]]]]]]]]]]]]]]]]]]]]]]]]]]]
-
-        /**
-         * This method adds a reference instance to the internal map {@link #allReferences}.
-         * This procedure is automatically managed by using the instantiating procedure implemented by this class.
-         * @param instance the new OWL reference to be add to the internal map.
-         * @return {@code false} if the map already contains an object with name {@link OWLReferencesInterface#getReferenceName()}
-         * and no action was taken. {@code true} otherwise.
-         */
-        private static Boolean addInstance(OWLReferencesInterface instance){
-            String refName = instance.getReferenceName();
-            if( ! isInstance( refName)){
-                allReferences.putIfAbsent( refName, instance);
-                return( true);
-            }
-            logger.addDebugString( "Exception: cannot create another Ontology with referencing name: " + refName, true);
-            return( false);
-        }
-
-        /**
-         * This method remove an instance from the internal map {@link #allReferences}.
-         * This is automatically done when {@link OWLReferencesInterface#finalize()} method is called.
-         * @param instance the OWL reference to be removed from the internal map.
-         * @return {@code false} if the map does not contain an object with name {@link OWLReferencesInterface#getReferenceName()}
-         * and no action was taken. {@code true} otherwise.
-         */
-        private static Boolean removeInstance(OWLReferencesInterface instance){
-            String refName = instance.getReferenceName();
-            if( isInstance( refName)){
-                allReferences.remove( refName);
-                return( true);
-            }
-            logger.addDebugString( "Exception: cannot remove an Ontology with referencing name: " + refName, true);
-            return (false);
-        }
-
-        /**
-         * @param instance the OWL interface object to check.
-         * @return {@code true} if the internal map {@link #allReferences}
-         * contains this instance. {@code false} otherwise.
-         */
-        public static Boolean isInstance(OWLReferencesInterface instance){
-            return isInstance( instance.getReferenceName());
-        }
-
-        /**
-         * @param referenceName the reference name to the OWL reference object to check.
-         * @return {@code true} if the internal map {@link #allReferences}
-         * contains a matching instance. {@code false} otherwise.
-         */
-        public static Boolean isInstance(String referenceName){
-            return allReferences.containsKey( referenceName);
-        }
-=======
 		System.err.println("The ontology printing on console has not been ported to owl 5 yet !!!");
 	}
 
@@ -1110,348 +790,9 @@
 		public static Collection< OWLReferencesInterface> getOWLReferencesValues(){
 			return allReferences.values();
 		}
->>>>>>> 035f2965
-
-        /**
-         * Return a particular OWL reference, given its name.
-         *
-         * @param referenceName the reference name of a particular OWL ontology references instance.
-         * @return the instance carrying the specified reference name name.
-         *         Returns {@code null} if the map does not contains an object a matching {@code referenceName}.
-         */
-        public static OWLReferencesInterface getOWLReferences(String referenceName){
-            return( allReferences.get( referenceName));
-        }
-
-<<<<<<< HEAD
-        /**
-         * @return all reference names stored in ({@link #allReferences}).
-         */
-        public static Set< String> getOWLReferencesKeys(){
-            return allReferences.keySet();
-        }
-
-        /**
-         * @return all the reference instances stored in ({@link #allReferences}).
-         */
-        public static Collection< OWLReferencesInterface> getOWLReferencesValues(){
-            return allReferences.values();
-        }
-
-        // [[[[[[[[[[[[[[[[[[[[[[[[[[[[[[[[[[[[   METHODS TO CREATE ONTOLOGY REFERENCES   ]]]]]]]]]]]]]]]]]]]]]]]]]]]]]]]]]]]]
-
-        /**
-         * Creates a new OWL References by calling {@link OWLReferences#OWLReferences(String, String, String, Boolean, Integer)}
-         * @param referenceName the unique identifier of this ontology references to store in {@link OWLReferencesContainer#allReferences}.
-         * @param filePath the file path (or URL) to the ontology.
-         * @param ontologyPath the IRI path of the ontology.
-         * @param bufferingReasoner if {@code true}, the reasoner is triggered only when {@link #synchronizeReasoner()}
-         *                          is called. Else, the reasoner is called after every change to the ontology.
-         * @param command specifying if the ontology should be created, loaded from file or from web. Possible values are:
-         *                {@link OWLReferencesContainer#COMMAND_CREATE}, {@link OWLReferencesContainer#COMMAND_LOAD_FILE} or
-         *                {@link OWLReferencesContainer#COMMAND_LOAD_WEB}.
-         * @return a fully initialised OWL Reference object.
-         */
-        public static OWLReferences newOWLReferences(String referenceName, String filePath, String ontologyPath, Boolean bufferingReasoner, Integer command){
-            return new OWLReferences( referenceName, filePath, ontologyPath, bufferingReasoner, command);
-        }
-
-        /**
-         * Creates a new OWL References by calling {@link OWLReferences#OWLReferences(String, String, String, String, Boolean, Integer)}
-         * @param referenceName the unique identifier of this ontology reference to store in {@link OWLReferencesContainer#allReferences}.
-         * @param filePath the file path (or URL) to the ontology.
-         * @param ontologyPath the IRI path of the ontology.
-         * @param reasonerFactory the reasoner factory qualifier referring to the reasoner to use.
-         *                        Possible values are: [{@link OWLLibrary#REASONER_QUALIFIER_PELLET},
-         *                        {@link OWLLibrary#REASONER_QUALIFIER_HERMIT}, {@link OWLLibrary#REASONER_QUALIFIER_SNOROCKET}
-         *                        or {@link OWLLibrary#REASONER_QUALIFIER_FACT}].
-         * @param bufferingReasoner if {@code true}, the reasoner is triggered only when {@link #synchronizeReasoner()}
-         *                          is called. Else, the reasoner is called after every change to the ontology.
-         * @param command specifying if the ontology should be created, loaded from file or from web. Possible value of {@code commands} are:
-         *                {@link OWLReferencesContainer#COMMAND_CREATE}, {@link OWLReferencesContainer#COMMAND_LOAD_FILE} or
-         *                {@link OWLReferencesContainer#COMMAND_LOAD_WEB}.
-         * @return a fully initialised OWL Reference object.
-         */
-        public static OWLReferences newOWLReferences(String referenceName, String filePath, String ontologyPath, String reasonerFactory, Boolean bufferingReasoner, Integer command){
-            return new OWLReferences(referenceName, filePath, ontologyPath, reasonerFactory, bufferingReasoner, command);
-        }
-
-
-        /**
-         * Create a new References from a new empty ontology with the default reasoner ({@link OWLReferencesInterface#setDefaultReasoner(Boolean)}).
-         * @param referenceName the unique identifier of this ontology reference to store in {@link OWLReferencesContainer#allReferences}.
-         * @param filePath the path to save the newly generated ontology.
-         * @param ontologyPath the semantic IRI path of the ontology to be created
-         * @param bufferingReasoner if {@code true}, the reasoner is triggered only when {@link #synchronizeReasoner()}
-         *                          is called. Else, the reasoner is called after every change to the ontology.
-         * @return a fully initialised OWL Reference object.
-         */
-        public static OWLReferences newOWLReferencesCreated(String referenceName, String filePath, String ontologyPath, Boolean bufferingReasoner){
-            return new OWLReferences(referenceName, filePath, ontologyPath, bufferingReasoner, COMMAND_CREATE);
-        }
-
-        /**
-         * Create a new References to an new empty ontology with the Pellet reasoner.
-         * @param referenceName the unique identifier of this ontology reference to store in {@link OWLReferencesContainer#allReferences}.
-         * @param filePath the path to save the newly generated ontology.
-         * @param ontologyPath the semantic IRI path of the ontology to be created
-         * @param bufferingReasoner if {@code true}, the reasoner is triggered only when {@link #synchronizeReasoner()}
-         *                          is called. Else, the reasoner is called after every change to the ontology.
-         * @return a fully initialised OWL Reference object.
-         */
-        public static OWLReferences newOWLReferencesCreatedWithPellet(String referenceName, String filePath, String ontologyPath, Boolean bufferingReasoner){
-            return new OWLReferences(referenceName, filePath, ontologyPath, OWLLibrary.REASONER_QUALIFIER_PELLET, bufferingReasoner, COMMAND_CREATE);
-        }
-
-        /**
-         * Create a new References to an new empty ontology with the Hermit reasoner.
-         * @param referenceName the unique identifier of this ontology reference to store in {@link OWLReferencesContainer#allReferences}.
-         * @param filePath the path to save the newly generated ontology.
-         * @param ontologyPath the semantic IRI path of the ontology to be created
-         * @param bufferingReasoner if {@code true}, the reasoner is triggered only when {@link #synchronizeReasoner()}
-         *                          is called. Else, the reasoner is called after every change to the ontology.
-         * @return a fully initialised OWL Reference object.
-         */
-        public static OWLReferences newOWLReferencesCreatedWithHermit(String referenceName, String filePath, String ontologyPath, Boolean bufferingReasoner){
-            return new OWLReferences(referenceName, filePath, ontologyPath, OWLLibrary.REASONER_QUALIFIER_HERMIT, bufferingReasoner, COMMAND_CREATE);
-        }
-
-        /**
-         * Create a new References to an new empty ontology with the Fact reasoner.
-         * @param referenceName the unique identifier of this ontology reference to store in {@link OWLReferencesContainer#allReferences}.
-         * @param filePath the path to save the newly generated ontology.
-         * @param ontologyPath the semantic IRI path of the ontology to be created
-         * @param bufferingReasoner if {@code true}, the reasoner is triggered only when {@link #synchronizeReasoner()}
-         *                          is called. Else, the reasoner is called after every change to the ontology.
-         * @return a fully initialised OWL Reference object.
-         */
-        public static OWLReferences newOWLReferencesCreatedWithFact(String referenceName, String filePath, String ontologyPath, Boolean bufferingReasoner){
-            return new OWLReferences(referenceName, filePath, ontologyPath, OWLLibrary.REASONER_QUALIFIER_FACT, bufferingReasoner, COMMAND_CREATE);
-        }
-
-        /**
-         * Create a new References to an new empty ontology with the Snorocket reasoner.
-         * @param referenceName the unique identifier of this ontology reference to store in {@link OWLReferencesContainer#allReferences}.
-         * @param filePath the path to save the newly generated ontology.
-         * @param ontologyPath the semantic IRI path of the ontology to be created
-         * @param bufferingReasoner if {@code true}, the reasoner is triggered only when {@link #synchronizeReasoner()}
-         *                          is called. Else, the reasoner is called after every change to the ontology.
-         * @return a fully initialised OWL Reference object.
-         */
-        public static OWLReferences newOWLReferencesCreatedWithSnorocket(String referenceName, String filePath, String ontologyPath, Boolean bufferingReasoner){
-            return new OWLReferences(referenceName, filePath, ontologyPath, OWLLibrary.REASONER_QUALIFIER_SNOROCKET, bufferingReasoner, COMMAND_CREATE);
-        }
-
-
-        /**
-         * Create a new References to an ontology loaded from file with the default reasoner ({@link OWLReferences#setDefaultReasoner(Boolean)}).
-         * @param referenceName the unique identifier of this ontology reference to store in {@link OWLReferencesContainer#allReferences}.
-         * @param filePath path to the file to load (used by default for saving too).
-         * @param ontologyPath the semantic IRI path of the ontology to be created
-         * @param bufferingReasoner if {@code true}, the reasoner is triggered only when {@link #synchronizeReasoner()}
-         *                          is called. Else, the reasoner is called after every change to the ontology.
-         * @return a fully initialised OWL Reference object.
-         */
-        public static OWLReferences newOWLReferenceFromFile(String referenceName, String filePath, String ontologyPath, Boolean bufferingReasoner){
-            return new OWLReferences(referenceName, filePath, ontologyPath, bufferingReasoner, COMMAND_LOAD_FILE);
-        }
-
-        /**
-         * Create a new References to an ontology loaded from file with the Pellet reasoner.
-         * @param referenceName the unique identifier of this ontology reference to store in {@link OWLReferencesContainer#allReferences}.
-         * @param filePath path to the file to load (used by default for saving too).
-         * @param ontologyPath the semantic IRI path of the ontology to be created
-         * @param bufferingReasoner if {@code true}, the reasoner is triggered only when {@link #synchronizeReasoner()}
-         *                          is called. Else, the reasoner is called after every change to the ontology.
-         * @return a fully initialised OWL Reference object.
-         */
-        public static OWLReferences newOWLReferenceFromFileWithPellet(String referenceName, String filePath, String ontologyPath, Boolean bufferingReasoner){
-            return new OWLReferences( referenceName, filePath, ontologyPath, OWLLibrary.REASONER_QUALIFIER_PELLET, bufferingReasoner, COMMAND_LOAD_FILE);
-        }
-
-        /**
-         * Create a new References to an ontology loaded from file with the Hermit reasoner.
-         * @param referenceName the unique identifier of this ontology reference to store in {@link OWLReferencesContainer#allReferences}.
-         * @param filePath path to the file to load (used by default for saving too).
-         * @param ontologyPath the semantic IRI path of the ontology to be created
-         * @param bufferingReasoner if {@code true}, the reasoner is triggered only when {@link #synchronizeReasoner()}
-         *                          is called. Else, the reasoner is called after every change to the ontology.
-         * @return a fully initialised OWL Reference object.
-         */
-        public static OWLReferences newOWLReferenceFromFileWithHermit(String referenceName, String filePath, String ontologyPath, Boolean bufferingReasoner){
-            return new OWLReferences( referenceName, filePath, ontologyPath, OWLLibrary.REASONER_QUALIFIER_HERMIT, bufferingReasoner, COMMAND_LOAD_FILE);
-        }
-
-        /**
-         * Create a new References to an ontology loaded from file with the Fact reasoner.
-         * @param referenceName the unique identifier of this ontology reference to store in {@link OWLReferencesContainer#allReferences}.
-         * @param filePath path to the file to load (used by default for saving too).
-         * @param ontologyPath the semantic IRI path of the ontology to be created
-         * @param bufferingReasoner if {@code true}, the reasoner is triggered only when {@link #synchronizeReasoner()}
-         *                          is called. Else, the reasoner is called after every change to the ontology.
-         * @return a fully initialised OWL Reference object.
-         */
-        public static OWLReferences newOWLReferenceFromFileWithFact(String referenceName, String filePath, String ontologyPath, Boolean bufferingReasoner){
-            return new OWLReferences( referenceName, filePath, ontologyPath, OWLLibrary.REASONER_QUALIFIER_FACT, bufferingReasoner, COMMAND_LOAD_FILE);
-        }
-
-        /**
-         * Create a new References to an ontology loaded from file with the Snorocket reasoner.
-         * @param referenceName the unique identifier of this ontology reference to store in {@link OWLReferencesContainer#allReferences}.
-         * @param filePath path to the file to load (used by default for saving too).
-         * @param ontologyPath the semantic IRI path of the ontology to be created
-         * @param bufferingReasoner if {@code true}, the reasoner is triggered only when {@link #synchronizeReasoner()}
-         *                          is called. Else, the reasoner is called after every change to the ontology.
-         * @return a fully initialised OWL Reference object.
-         */
-        public static OWLReferences newOWLReferenceFromFileWithSnorocket(String referenceName, String filePath, String ontologyPath, Boolean bufferingReasoner){
-            return new OWLReferences( referenceName, filePath, ontologyPath, OWLLibrary.REASONER_QUALIFIER_SNOROCKET, bufferingReasoner, COMMAND_LOAD_FILE);
-        }
-
-
-        /**
-         * Create a new References to an ontology loaded from web with the default reasoner ({@link OWLReferences#setDefaultReasoner(Boolean)}).
-         * @param referenceName the unique identifier of this ontology reference to store in {@link OWLReferencesContainer#allReferences}.
-         * @param filePath the URL from which to load the ontology.
-         * @param ontologyPath the semantic IRI path of the ontology to be created
-         * @param bufferingReasoner if {@code true}, the reasoner is triggered only when {@link #synchronizeReasoner()}
-         *                          is called. Else, the reasoner is called after every change to the ontology.
-         * @return a fully initialised OWL Reference object.
-         */
-        public static OWLReferences newOWLReferenceFromWeb(String referenceName, String filePath, String ontologyPath, Boolean bufferingReasoner){
-            return new OWLReferences(referenceName, filePath, ontologyPath, bufferingReasoner, COMMAND_LOAD_WEB);
-        }
-
-        /**
-         * Create a new References to an ontology loaded from web with the Pellet reasoner.
-         * @param referenceName the unique identifier of the created References.
-         * @param filePath the URL path for load the ontology.
-         * @param ontologyPath the semantic IRI path of the ontology to be created
-         * @param bufferingReasoner if {@code true}, the reasoner is triggered only when {@link #synchronizeReasoner()}
-         *                          is called. Else, the reasoner is called after every change to the ontology.
-         * @return a fully initialised OWL Reference object.
-         */
-        public static OWLReferences newOWLReferenceFromWebWithPellet(String referenceName, String filePath, String ontologyPath, Boolean bufferingReasoner){
-            return new OWLReferences( referenceName, filePath, ontologyPath, OWLLibrary.REASONER_QUALIFIER_PELLET, bufferingReasoner, COMMAND_LOAD_WEB);
-        }
-
-        /**
-         * Create a new References to an ontology loaded from web with the Hermit reasoner.
-         * @param referenceName the unique identifier of the created References.
-         * @param filePath the URL path for load the ontology.
-         * @param ontologyPath the semantic IRI path of the ontology to be created
-         * @param bufferingReasoner if {@code true}, the reasoner is triggered only when {@link #synchronizeReasoner()}
-         *                          is called. Else, the reasoner is called after every change to the ontology.
-         * @return a fully initialised OWL Reference object.
-         */
-        public static OWLReferences newOWLReferenceFromWebWithHermit(String referenceName, String filePath, String ontologyPath, Boolean bufferingReasoner){
-            return new OWLReferences( referenceName, filePath, ontologyPath, OWLLibrary.REASONER_QUALIFIER_HERMIT, bufferingReasoner, COMMAND_LOAD_WEB);
-        }
-
-        /**
-         * Create a new References to an ontology loaded from web with the Fact reasoner.
-         * @param referenceName the unique identifier of the created References.
-         * @param filePath the URL path for load the ontology.
-         * @param ontologyPath the semantic IRI path of the ontology to be created
-         * @param bufferingReasoner if {@code true}, the reasoner is triggered only when {@link #synchronizeReasoner()}
-         *                          is called. Else, the reasoner is called after every change to the ontology.
-         * @return a fully initialised OWL Reference object.
-         */
-        public static OWLReferences newOWLReferenceFromWebWithFact(String referenceName, String filePath, String ontologyPath, Boolean bufferingReasoner){
-            return new OWLReferences( referenceName, filePath, ontologyPath, OWLLibrary.REASONER_QUALIFIER_FACT, bufferingReasoner, COMMAND_LOAD_WEB);
-        }
-
-        /**
-         * Create a new References to an ontology loaded from web with the Snorocket reasoner.
-         * @param referenceName the unique identifier of the created References.
-         * @param filePath the URL path for load the ontology.
-         * @param ontologyPath the semantic IRI path of the ontology to be created
-         * @param bufferingReasoner if {@code true}, the reasoner is triggered only when {@link #synchronizeReasoner()}
-         *                          is called. Else, the reasoner is called after every change to the ontology.
-         * @return a fully initialised OWL Reference object.
-         */
-        public static OWLReferences newOWLReferenceFromWebWithSnorocket(String referenceName, String filePath, String ontologyPath, Boolean bufferingReasoner){
-            return new OWLReferences( referenceName, filePath, ontologyPath,  OWLLibrary.REASONER_QUALIFIER_SNOROCKET, bufferingReasoner, COMMAND_LOAD_WEB);
-        }
-
-        public static String to_string(){
-            String out = "aMUR system instantiates though the class " + OWLReferencesContainer.class.getCanonicalName() + " OWL References to:" + System.getProperty( "line.separator");
-            for( OWLReferencesInterface ref : allReferences.values())
-                out += "\t" + ref.toString() + System.getProperty("line.separator");
-            return out + ".";
-        }
-    }
-
-    /**
-     * This class implements {@link ReasonerExplanator#ReasonerExplanator(OWLLibrary)}
-     * only for the Pellet reasoner.
-     *
-     * <div style="text-align:center;"><small>
-     * <b>Project</b>:    aMOR <br>
-     * <b>File</b>:       it.emarolab.amor.owlInterface.OWLReferences <br>
-     * <b>Licence</b>:    GNU GENERAL PUBLIC LICENSE. Version 3, 29 June 2007 <br>
-     * <b>Author</b>:     Buoncompagni Luca (luca.buoncompagni@edu.unige.it) <br>
-     * <b>affiliation</b>: DIBRIS, EMAROLab, University of Genoa. <br>
-     * <b>date</b>:       Feb 10, 2016 <br>
-     * </small></div>
-     *
-     * @version 2.0
-     */
-    public class PelletReasonerExplanation extends ReasonerExplanator {
-        /**
-         * The References to the ontology whose inconsistencies should be explained
-         */
-        private OWLReferencesInterface ontoRef;
-
-        /**
-         * This method instantiate this class without initializing
-         * {@link #getOwlLibrary()}. Anyway, it saves this object in
-         * a more general instance of {@link OWLReferencesInterface}
-         *
-         * @param ontoRef the OWL References to the ontology whose inconsistencies should be explained.
-         */
-        protected PelletReasonerExplanation(OWLReferencesInterface ontoRef) {
-            super(null);
-            this.ontoRef = ontoRef;
-        }
-
-        /**
-         * It uses Manchester syntax to explain possible inconsistencies.
-         *
-         * @return an inconsistency explanation as a string of text.
-         * @see ReasonerExplanator#getExplanation()
-         */
-        @Override
-        protected String getExplanation() {
-            /*
-			// should throw org.semanticweb.owlapi.reasoner.InconsistentOntologyException
-			PelletExplanation.setup();
-			logger.addDebugString("%%%%%%%%%%%%%%%%%%%%%%  INCONSISTENCY  " + ontoRef.getReferenceName() + " %%%%%%%%%%%%%%%%%%%%%%%%%%");
-			try {
-				// The renderer is used to pretty print explanation
-				ManchesterSyntaxExplanationRenderer renderers = new ManchesterSyntaxExplanationRenderer();
-				// The writer used for the explanation rendered
-				StringWriter out = new StringWriter();
-				renderers.startRendering( out );
-				// Create an explanation generator
-				PelletExplanation expGen = new PelletExplanation( ontoRef.getOWLOntology(), false);//pelletReasoners );
-				Set<Set<org.semanticweb.owlapi.model.OWLAxiom>> explanation = expGen.getInconsistencyExplanations();
-
-				renderers.render( explanation );
-				renderers.endRendering();
-				return( ontoRef + "is consistent? " + ontoRef.isConsistent() + " explanation: " + out.toString());
-			}catch( Exception e){
-				return(  ontoRef + "is not consistent. No message was give from the reasoner, an error occurs during explanation retrieves. " + e.getCause());
-			}
-			*/
-            return ("pellet explanation to be migrated");
-        }
-
-        @Override
-		protected void notifyInconsistency() {
-			String explanation = getExplanation();
-			this.getLogger().addDebugString( explanation, true);
-=======
+
+		// [[[[[[[[[[[[[[[[[[[[[[[[[[[[[[[[[[[[   METHODS TO CREATE ONTOLOGY REFERENCES   ]]]]]]]]]]]]]]]]]]]]]]]]]]]]]]]]]]]]
+
 		/**
 		 * Creates a new OWL References by calling {@link OWLReferences#OWLReferences(String, String, String, Boolean, Integer)}
 		 * @param referenceName the unique identifier of this ontology references to store in {@link OWLReferencesContainer#allReferences}.
@@ -1766,7 +1107,6 @@
 		protected void notifyInconsistency() {
 			String explanation = getExplanation();
 			this.getLogger().addDebugString(explanation, true);
->>>>>>> 035f2965
 		}
 	}
 }