package it.emarolab.amor.owlInterface;

import it.emarolab.amor.owlDebugger.Logger;
import it.emarolab.amor.owlDebugger.Logger.LoggerFlag;
import it.emarolab.amor.owlInterface.OWLEnquirer.DataPropertyRelations;
import it.emarolab.amor.owlInterface.OWLEnquirer.ObjectPropertyRelations;
import org.apache.jena.query.QuerySolution;
import org.semanticweb.owlapi.model.*;

import java.util.ArrayList;
import java.util.List;
import java.util.Map;
import java.util.Set;
import java.util.concurrent.locks.Lock;
import java.util.concurrent.locks.ReentrantLock;

// TODO : serialisation
// TODO : add more reasoners
// TODO : better logging
// TODO : make an abstract class interface to be implemented

/**
 *     This class is the top layer, multi thread safe, interface for:
 *     loading, opening or create and initialise an ontology (see {@link OWLLibrary} and {@link OWLReferencesInterface}).
 *     As well as mainpulating the structure (see {@link OWLManipulator}) and quering the resoner.
 *     (see {@link OWLManipulator}).
 *
 * <div style="text-align:center;"><small>
 * <b>Project</b>:    aMOR <br>
 * <b>File</b>:       it.emarolab.amor.owlInterface.OWLReferences <br>
 * <b>Licence</b>:    GNU GENERAL PUBLIC LICENSE. Version 3, 29 June 2007 <br>
 * <b>Author</b>:     Buoncompagni Luca (luca.buoncompagni@edu.unige.it) <br>
 * <b>affiliation</b>: DIBRIS, EMAROLab, University of Genoa. <br>
 * <b>date</b>:       Feb 10, 2016 <br>
 * </small></div>
 *
 * @version 2.1
 */
public class OWLReferences extends OWLReferencesInterface{

	/**
	 * This object is used to log information about the instances of this class.
	 * The logs can be activated by setting the flag: {@link LoggerFlag#LOG_ONTOLOGY_REFERENCE}
	 */
	private Logger logger = new Logger( this, LoggerFlag.getLogOntologyReference());

	//  [[[[[[[[[[[[[[[[[[[[[[[[[[[[[[[[ SUPER CLASS CONSTRUCTORS ]]]]]]]]]]]]]]]]]]]]]]]]]]]]]]
<<<<<<< HEAD
	// ##################################   to ontology enquirer !!!!!!!!!!!!!
	// mutex for assure thread safe behaviour
	private Lock mutexIndividualB2Class = new ReentrantLock();
	private Lock mutexDataPropB2Ind = new ReentrantLock();

	// [[[[[[[[[[[[[[[[[[[[[[   METHODS TO QUERY THE ONTOLOGY   ]]]]]]]]]]]]]]]]]]]]]]]]]]]]]]]
	private Lock mutexObjPropB2Ind = new ReentrantLock();
	private Lock mutexSubClass = new ReentrantLock();
	private Lock mutexSuperClass = new ReentrantLock();
	private Lock mutexAllObjPropB2Ind = new ReentrantLock();
	private Lock mutexAllDataPropB2Ind = new ReentrantLock();
	private Lock mutexIndivClasses = new ReentrantLock();
	private Lock mutexSubDataProp = new ReentrantLock();
	private Lock mutexSubObjProp = new ReentrantLock();
	private Lock mutexSuperDataProp = new ReentrantLock();
	private Lock mutexSuperObjProp = new ReentrantLock();
	private Lock mutexSPARQL = new ReentrantLock();
	private Lock mutexClassDefinition = new ReentrantLock();
	// ##################################   to ontology manipulator !!!!!!!!!!!!!
	// mutex for assure thread safe behaviour
	private Lock mutexReasoner = new ReentrantLock();
	private Lock mutexAddObjPropB2Ind = new ReentrantLock();
	private Lock mutexAddDataPropB2Ind = new ReentrantLock();
	private Lock mutexAddIndB2Class = new ReentrantLock();
	private Lock mutexAddInd = new ReentrantLock();
	private Lock mutexAddClass = new ReentrantLock();
	private Lock mutexAddSubClass = new ReentrantLock();
	private Lock mutexAddSubDataProperty = new ReentrantLock();
	private Lock mutexAddSubObjectProperty = new ReentrantLock();
	private Lock mutexAddRemovingClassDefinition = new ReentrantLock();
	private Lock mutexAddCardinalityData = new ReentrantLock();
	private Lock mutexConvertEquivalentClass = new ReentrantLock();
	private Lock mutexRemoveClass = new ReentrantLock();
	private Lock mutexRemoveSubClass = new ReentrantLock();
	private Lock mutexRemoveSubDataProperty = new ReentrantLock();
	private Lock mutexRemoveSubObjectProperty = new ReentrantLock();
	private Lock mutexRemoveObjPropB2Ind = new ReentrantLock();
	private Lock mutexRemoveDataPropB2Ind = new ReentrantLock();
	private Lock mutexRemoveIndB2Class = new ReentrantLock();
	private Lock mutexRemoveInd = new ReentrantLock();
	private Lock mutexReplaceDataProp = new ReentrantLock();
	private Lock mutexRename = new ReentrantLock();
	private Lock mutexAddDisjointedInd = new ReentrantLock();
	private Lock mutexRemoveDisjointedInd = new ReentrantLock();
	private Lock mutexAddDisjointedCls = new ReentrantLock();
	private Lock mutexRemoveDisjointedCls = new ReentrantLock();
=======
    // ##################################   to ontology enquirer !!!!!!!!!!!!!
    // mutex for assure thread safe behaviour
    private Lock mutexIndividualB2Class = new ReentrantLock();
    private Lock mutexDataPropB2Ind = new ReentrantLock();

    // [[[[[[[[[[[[[[[[[[[[[[   METHODS TO QUERY THE ONTOLOGY   ]]]]]]]]]]]]]]]]]]]]]]]]]]]]]]]
    private Lock mutexObjPropB2Ind = new ReentrantLock();
    private Lock mutexSubClass = new ReentrantLock();
    private Lock mutexSuperClass = new ReentrantLock();
    private Lock mutexAllObjPropB2Ind = new ReentrantLock();
    private Lock mutexAllDataPropB2Ind = new ReentrantLock();
    private Lock mutexIndivClasses = new ReentrantLock();
    private Lock mutexSubDataProp = new ReentrantLock();
    private Lock mutexSubObjProp = new ReentrantLock();
    private Lock mutexSuperDataProp = new ReentrantLock();
    private Lock mutexSuperObjProp = new ReentrantLock();
    private Lock mutexSPARQL = new ReentrantLock();
    private Lock mutexClassDefinition = new ReentrantLock();
    private Lock mutexInverseProperty = new ReentrantLock();
    // ##################################   to ontology manipulator !!!!!!!!!!!!!
    // mutex for assure thread safe behaviour
    private Lock mutexReasoner = new ReentrantLock();
    private Lock mutexAddObjPropB2Ind = new ReentrantLock();
    private Lock mutexAddDataPropB2Ind = new ReentrantLock();
    private Lock mutexAddIndB2Class = new ReentrantLock();
    private Lock mutexAddInd = new ReentrantLock();
    private Lock mutexAddClass = new ReentrantLock();
    private Lock mutexAddSubClass = new ReentrantLock();
    private Lock mutexAddSubDataProperty = new ReentrantLock();
    private Lock mutexAddSubObjectProperty = new ReentrantLock();
    private Lock mutexAddRemovingClassDefinition = new ReentrantLock();
    private Lock mutexAddCardinalityData = new ReentrantLock();
    private Lock mutexConvertEquivalentClass = new ReentrantLock();
    private Lock mutexRemoveClass = new ReentrantLock();
    private Lock mutexRemoveSubClass = new ReentrantLock();
    private Lock mutexRemoveSubDataProperty = new ReentrantLock();
    private Lock mutexRemoveSubObjectProperty = new ReentrantLock();
    private Lock mutexRemoveObjPropB2Ind = new ReentrantLock();
    private Lock mutexRemoveDataPropB2Ind = new ReentrantLock();
    private Lock mutexRemoveIndB2Class = new ReentrantLock();
    private Lock mutexRemoveInd = new ReentrantLock();
    private Lock mutexReplaceDataProp = new ReentrantLock();
    private Lock mutexRename = new ReentrantLock();
    private Lock mutexAddDisjointedInd = new ReentrantLock();
    private Lock mutexRemoveDisjointedInd = new ReentrantLock();
    private Lock mutexAddDisjointedCls = new ReentrantLock();
    private Lock mutexRemoveDisjointedCls = new ReentrantLock();
>>>>>>> 035f2965

	/**
	 * This constructor just calls the super class constructor: {@link OWLReferencesInterface#OWLReferencesInterface(String, String, String, Boolean, Integer)}
	 * @param referenceName the unique identifier of this ontology references. This is the key with which this instance
	 * is stored in the system map {@link OWLReferencesContainer#allReferences}
	 * @param filePath the file path (or URL) to the ontology.
<<<<<<< HEAD
	 * @param ontologyPath the IRI path of the ontology.
	 * @param bufferingReasoner {@code true} if the reasoner have to evaluate changes to the ontology as soon as their have been performed.
	 * {@code false} if the reasoner should evaluate all the changes of the ontology only if the method {@link #synchronizeReasoner()} gets called.
	 * @param command specifying if the ontology should be created, loaded from file or from web. Possible value of {@code commands} are:
	 * {@link OWLReferencesContainer#COMMAND_CREATE}, {@link OWLReferencesContainer#COMMAND_LOAD_FILE} or
	 * {@link OWLReferencesContainer#COMMAND_LOAD_WEB}.
=======
     * @param ontologyPath the IRI path of the ontology.
     * @param bufferingReasoner {@code true} if the reasoner have to evaluate changes to the ontology as soon as their have been performed.
	 * {@code false} if the reasoner should evaluate all the changes of the ontology only if the method {@link #synchronizeReasoner()} gets called.
	 * @param command specifying if the ontology should be created, loaded from file or from web. Possible value of {@code commands} are:
     * {@link OWLReferencesContainer#COMMAND_CREATE}, {@link OWLReferencesContainer#COMMAND_LOAD_FILE} or
     * {@link OWLReferencesContainer#COMMAND_LOAD_WEB}.
>>>>>>> 035f2965
	 */
	protected OWLReferences(String referenceName, String filePath, String ontologyPath, Boolean bufferingReasoner, Integer command) {
		super(referenceName, filePath, ontologyPath, bufferingReasoner, command);
	}
	/**
	 * This constructor just call the super class constructor: {@link OWLReferencesInterface#OWLReferencesInterface(String, String, String, String, Boolean, Integer)}
	 * @param referenceName the unique identifier of this ontology references. This is the key with which this instance
	 * is stored in the system map {@link OWLReferencesContainer#allReferences}
	 * @param filePath the file path (or URL) to the ontology.
	 * @param ontologyPath the IRI path of the ontology.
<<<<<<< HEAD
	 * @param reasonerFactory the reasoner factory qualifier used to instance the reasoner assigned to the ontology refereed by this class.
	 * If this parameter is {@code null}, default reasoner value {@link #REASONER_DEFAULT} is used.
	 * The values of this parameter have to be in the range: [{@link OWLLibrary#REASONER_QUALIFIER_PELLET},
	 * {@link OWLLibrary#REASONER_QUALIFIER_HERMIT}, {@link OWLLibrary#REASONER_QUALIFIER_SNOROCKET} or {@link OWLLibrary#REASONER_QUALIFIER_FACT}].
	 * @param bufferingReasoner {@code true} if the reasoner have to evaluate changes to the ontology as soon as their have been performed.
	 * {@code false} if the reasoner should evaluate all the changes of the ontology only if the method {@link #synchronizeReasoner()} gets called.
	 * @param command specifying if the ontology should be created, loaded from file or from web. Possible value of {@code commands} are:
	 * {@link OWLReferencesContainer#COMMAND_CREATE}, {@link OWLReferencesContainer#COMMAND_LOAD_FILE} or
	 * {@link OWLReferencesContainer#COMMAND_LOAD_WEB}.
=======
     * @param reasonerFactory the reasoner factory qualifier used to instance the reasoner assigned to the ontology refereed by this class.
     * If this parameter is {@code null}, default reasoner value {@link #REASONER_DEFAULT} is used.
	 * The values of this parameter have to be in the range: [{@link OWLLibrary#REASONER_QUALIFIER_PELLET},
     * {@link OWLLibrary#REASONER_QUALIFIER_HERMIT}, {@link OWLLibrary#REASONER_QUALIFIER_SNOROCKET} or {@link OWLLibrary#REASONER_QUALIFIER_FACT}].
     * @param bufferingReasoner {@code true} if the reasoner have to evaluate changes to the ontology as soon as their have been performed.
	 * {@code false} if the reasoner should evaluate all the changes of the ontology only if the method {@link #synchronizeReasoner()} gets called.
	 * @param command specifying if the ontology should be created, loaded from file or from web. Possible value of {@code commands} are:
     * {@link OWLReferencesContainer#COMMAND_CREATE}, {@link OWLReferencesContainer#COMMAND_LOAD_FILE} or
     * {@link OWLReferencesContainer#COMMAND_LOAD_WEB}.
>>>>>>> 035f2965
	 */
	protected OWLReferences(String referenceName, String filePath, String ontologyPath, String reasonerFactory, Boolean bufferingReasoner, Integer command) {
		super(referenceName, filePath, ontologyPath, reasonerFactory, bufferingReasoner, command);
	}
	
	/**
<<<<<<< HEAD
	 * This method searches for all the individuals in the root class {@link OWLDataFactory#getOWLThing()}.
	 * It looks for defined semantic entities as well as for inferred
	 * axioms (given by the reasoner). In order to do so it calls:
=======
     * This method searches for all the individuals in the root class {@link OWLDataFactory#getOWLThing()}.
     * It looks for defined semantic entities as well as for inferred
     * axioms (given by the reasoner). In order to do so it calls:
>>>>>>> 035f2965
	 * {@link OWLEnquirer#getIndividualB2Thing()}
	 * @return the set of all the individuals into the root ontology class.
	 */
	public Set<OWLNamedIndividual> getIndividualB2Thing(){
		List< Lock> mutexes = getMutexes( mutexReasoner, mutexIndividualB2Class);
		return new OWLReferencesCaller< Set< OWLNamedIndividual>>(  mutexes, this) {
			@Override
			protected Set< OWLNamedIndividual> performSynchronisedCall() {
				return getEnquirer().getIndividualB2Thing();
			}
		}.call();
	}

	/**
<<<<<<< HEAD
	 * This method searches for one individual in the root class {@link OWLDataFactory#getOWLThing()}.
	 * It looks for defined semantic entities as well as for inferred
	 * axioms (given by the reasoner). In order to do so it calls:
=======
     * This method searches for one individual in the root class {@link OWLDataFactory#getOWLThing()}.
     * It looks for defined semantic entities as well as for inferred
     * axioms (given by the reasoner). In order to do so it calls:
>>>>>>> 035f2965
	 * {@link OWLEnquirer#getOnlyIndividualB2Thing()}
	 * @return one individual into the root ontology class.
	 */
	public OWLNamedIndividual getOnlyIndividualB2Thing(){
		List< Lock> mutexes = getMutexes( mutexReasoner, mutexIndividualB2Class);
		return new OWLReferencesCaller< OWLNamedIndividual>(  mutexes, this) {
			@Override
			protected OWLNamedIndividual performSynchronisedCall() {
				return getEnquirer().getOnlyIndividualB2Thing();
			}
		}.call();
	}
	
	/**
<<<<<<< HEAD
	 * This method searches for individuals in a specified class.
	 * It looks for defined semantic entities as well as for inferred
	 * axioms (given by the reasoner). In order to do so it calls:
=======
     * This method searches for individuals in a specified class.
     * It looks for defined semantic entities as well as for inferred
     * axioms (given by the reasoner). In order to do so it calls:
>>>>>>> 035f2965
	 * {@link OWLEnquirer#getIndividualB2Class(String)}
	 * @param className the name of the class from which to retrieve the individuals
	 * @return the set of individuals into the given class.
	 */
	public Set<OWLNamedIndividual> getIndividualB2Class( String className){
		List< Lock> mutexes = getMutexes( mutexReasoner, mutexIndividualB2Class);
		return new OWLReferencesCaller< Set< OWLNamedIndividual>>(  mutexes, this) {
			@Override
			protected Set< OWLNamedIndividual> performSynchronisedCall() {
				return getEnquirer().getIndividualB2Class( className);
			}
		}.call();
	}

	/**
<<<<<<< HEAD
	 * This method searches for individuals in a specified class.
	 * It looks for defined semantic entities as well as for inferred
	 * axioms (given by the reasoner). In order to do so it calls:
=======
     * This method searches for individuals in a specified class.
     * It looks for defined semantic entities as well as for inferred
     * axioms (given by the reasoner). In order to do so it calls:
>>>>>>> 035f2965
	 * {@link OWLEnquirer#getIndividualB2Class(OWLClass)}
	 * @param ontoClass the class from which to retrieve the individuals
	 * @return the set of individuals into the given class.
	 */
<<<<<<< HEAD
	public Set<OWLNamedIndividual> getIndividualB2Class(OWLClass ontoClass) {
		List< Lock> mutexes = getMutexes( mutexReasoner, mutexIndividualB2Class);
=======
    public Set<OWLNamedIndividual> getIndividualB2Class(OWLClass ontoClass) {
        List< Lock> mutexes = getMutexes( mutexReasoner, mutexIndividualB2Class);
>>>>>>> 035f2965
		return new OWLReferencesCaller< Set< OWLNamedIndividual>>(  mutexes, this) {
			@Override
			protected Set< OWLNamedIndividual> performSynchronisedCall() {
				return getEnquirer().getIndividualB2Class( ontoClass);
			}
		}.call();
	}

<<<<<<< HEAD
	/**
	 * This method searches for individuals in a specified class.
	 * It looks for defined semantic entities as well as for inferred
	 * axioms (given by the reasoner). In order to do so it calls:
=======
    /**
     * This method searches for individuals in a specified class.
     * It looks for defined semantic entities as well as for inferred
     * axioms (given by the reasoner). In order to do so it calls:
>>>>>>> 035f2965
	 * {@link OWLEnquirer#getOnlyIndividualB2Class(String)};
	 * @param className the name of the class from which to retrieve the individuals
	 * @return an individuals into the given class.
	 */
<<<<<<< HEAD
	public OWLNamedIndividual getOnlyIndividualB2Class(String className) {
		List< Lock> mutexes = getMutexes( mutexReasoner, mutexIndividualB2Class);
=======
    public OWLNamedIndividual getOnlyIndividualB2Class(String className) {
        List< Lock> mutexes = getMutexes( mutexReasoner, mutexIndividualB2Class);
>>>>>>> 035f2965
		return new OWLReferencesCaller< OWLNamedIndividual>(  mutexes, this) {
			@Override
			protected OWLNamedIndividual performSynchronisedCall() {
				return getEnquirer().getOnlyIndividualB2Class( className);
			}
		}.call();
	}

	/**
<<<<<<< HEAD
	 * This method searches for individuals in a specified class.
	 * It looks for defined semantic entities as well as for inferred
	 * axioms (given by the reasoner). In order to do so it calls:
=======
     * This method searches for individuals in a specified class.
     * It looks for defined semantic entities as well as for inferred
     * axioms (given by the reasoner). In order to do so it calls:
>>>>>>> 035f2965
	 * {@link OWLEnquirer#getOnlyIndividualB2Class(OWLClass)};
	 * @param ontoClass the class from which to retrieve the individuals
	 * @return an individuals into the given class.
	 */
	public OWLNamedIndividual getOnlyIndividualB2Class( OWLClass ontoClass){
		List< Lock> mutexes = getMutexes( mutexReasoner, mutexIndividualB2Class);
		return new OWLReferencesCaller< OWLNamedIndividual>(  mutexes, this) {
			@Override
			protected OWLNamedIndividual performSynchronisedCall() {
				return getEnquirer().getOnlyIndividualB2Class(ontoClass);
			}
		}.call();
	}

	/**
<<<<<<< HEAD
	 * This method searches for the classes in which an individuals is belonging to.
	 * It looks for defined semantic entities as well as for inferred
	 * axioms (given by the reasoner). In order to do so it calls:
=======
     * This method searches for the classes in which an individuals is belonging to.
     * It looks for defined semantic entities as well as for inferred
     * axioms (given by the reasoner). In order to do so it calls:
>>>>>>> 035f2965
	 * {@link OWLEnquirer#getIndividualClasses(OWLNamedIndividual)};
	 * @param individual the individual from which query its types.
	 * @return the set of classes in which the given individual is belonging to.
	 */
	public Set< OWLClass> getIndividualClasses( OWLNamedIndividual individual){
		List< Lock> mutexes = getMutexes( mutexReasoner, mutexIndivClasses);
		return new OWLReferencesCaller< Set< OWLClass>>(  mutexes, this) {
			@Override
			protected Set< OWLClass> performSynchronisedCall() {
				return getEnquirer().getIndividualClasses( individual);
			}
		}.call();
	}

	/**
<<<<<<< HEAD
	 * This method searches for the classes in which an individuals is belonging to.
	 * It looks for defined semantic entities as well as for inferred
	 * axioms (given by the reasoner). In order to do so it calls:
=======
     * This method searches for the classes in which an individuals is belonging to.
     * It looks for defined semantic entities as well as for inferred
     * axioms (given by the reasoner). In order to do so it calls:
>>>>>>> 035f2965
	 * {@link OWLEnquirer#getIndividualClasses( String)};
	 * @param individual the individual from which query its types.
	 * @return the set of classes in which the given individual is belonging to.
	 */
	public Set< OWLClass> getIndividualClasses( String individual){
		List< Lock> mutexes = getMutexes( mutexReasoner, mutexIndivClasses);
		return new OWLReferencesCaller< Set< OWLClass>>(  mutexes, this) {
			@Override
			protected Set< OWLClass> performSynchronisedCall() {
				return getEnquirer().getIndividualClasses( individual);
			}
		}.call();
	}

	/**
<<<<<<< HEAD
	 * This method searches for a class in which an individuals is belonging to.
	 * It looks for defined semantic entities as well as for inferred
	 * axioms (given by the reasoner). In order to do so it calls:
=======
     * This method searches for a class in which an individuals is belonging to.
     * It looks for defined semantic entities as well as for inferred
     * axioms (given by the reasoner). In order to do so it calls:
>>>>>>> 035f2965
	 * {@link OWLEnquirer#getOnlyIndividualClasses(OWLNamedIndividual)};
	 * @param individual the individual from which query its types.
	 * @return the set of classes in which the given individual is belonging to.
	 */
	public OWLClass getOnlyIndividualClasses( OWLNamedIndividual individual){
		List< Lock> mutexes = getMutexes( mutexReasoner, mutexIndivClasses);
		return new OWLReferencesCaller< OWLClass>(  mutexes, this) {
			@Override
			protected OWLClass performSynchronisedCall() {
				return getEnquirer().getOnlyIndividualClasses( individual);
			}
		}.call();
	}

	/**
<<<<<<< HEAD
	 * This method searches for a class in which an individuals is belonging to.
	 * It looks for defined semantic entities as well as for inferred
	 * axioms (given by the reasoner). In order to do so it calls:
=======
     * This method searches for a class in which an individuals is belonging to.
     * It looks for defined semantic entities as well as for inferred
     * axioms (given by the reasoner). In order to do so it calls:
>>>>>>> 035f2965
	 * {@link OWLEnquirer#getOnlyIndividualClasses( String)};
	 * @param individual the individual from which query its types.
	 * @return the set of classes in which the given individual is belonging to.
	 */
	public OWLClass getOnlyIndividualClasses( String individual){
		List< Lock> mutexes = getMutexes( mutexReasoner, mutexIndivClasses);
		return new OWLReferencesCaller< OWLClass>(  mutexes, this) {
			@Override
			protected OWLClass performSynchronisedCall() {
				return getEnquirer().getOnlyIndividualClasses( individual);
			}
		}.call();
	}

	/**
<<<<<<< HEAD
	 * This method searches for the data properties assigned to a specified individual.
	 * It looks for defined semantic entities as well as for inferred
	 * axioms (given by the reasoner). In order to do so it calls:
=======
     * This method searches for the data properties assigned to a specified individual.
     * It looks for defined semantic entities as well as for inferred
     * axioms (given by the reasoner). In order to do so it calls:
>>>>>>> 035f2965
	 * {@link OWLEnquirer#getDataPropertyB2Individual(String, String)};
	 * @param individualName the name of the individual from which query its types.
	 * @param propertyName the name of the property to search in the individual properties.
	 * @return the set of values of the specified data property assigned to an individual.
	 */
	public Set<OWLLiteral> getDataPropertyB2Individual( String individualName, String propertyName){
		List< Lock> mutexes = getMutexes( mutexReasoner, mutexDataPropB2Ind);
		return new OWLReferencesCaller< Set< OWLLiteral>>(  mutexes, this) {
			@Override
			protected Set< OWLLiteral> performSynchronisedCall() {
				return getEnquirer().getDataPropertyB2Individual( individualName, propertyName);
			}
		}.call();
	}

	/**
<<<<<<< HEAD
	 * This method searches for the data properties assigned to a specified individual.
	 * It looks for defined semantic entities as well as for inferred
	 * axioms (given by the reasoner). In order to do so it calls:
=======
     * This method searches for the data properties assigned to a specified individual.
     * It looks for defined semantic entities as well as for inferred
     * axioms (given by the reasoner). In order to do so it calls:
>>>>>>> 035f2965
	 * {@link OWLEnquirer#getDataPropertyB2Individual(OWLNamedIndividual, OWLDataProperty)};
	 * @param individual the individual from which query its types.
	 * @param property the property to search in the individual properties.
	 * @return the set of values of the specified data property assigned to an individual.
	 */
	public Set<OWLLiteral> getDataPropertyB2Individual( OWLNamedIndividual individual, OWLDataProperty property){
		List< Lock> mutexes = getMutexes( mutexReasoner, mutexDataPropB2Ind);
		return new OWLReferencesCaller< Set< OWLLiteral>>(  mutexes, this) {
			@Override
			protected Set< OWLLiteral> performSynchronisedCall() {
				return getEnquirer().getDataPropertyB2Individual( individual, property);
			}
		}.call();
	}

	/**
<<<<<<< HEAD
	 * This method searches for a data property assigned to a specified individual.
	 * It looks for defined semantic entities as well as for inferred
	 * axioms (given by the reasoner). In order to do so it calls:
=======
     * This method searches for a data property assigned to a specified individual.
     * It looks for defined semantic entities as well as for inferred
     * axioms (given by the reasoner). In order to do so it calls:
>>>>>>> 035f2965
	 * {@link OWLEnquirer#getOnlyDataPropertyB2Individual(String, String)};
	 * @param individualName the name of the individual from which query its types.
	 * @param propertyName the name of the property to search in the individual properties.
	 * @return a value of the specified data property assigned to an individual.
	 */
	public OWLLiteral getOnlyDataPropertyB2Individual( String individualName, String propertyName){
		List< Lock> mutexes = getMutexes( mutexReasoner, mutexDataPropB2Ind);
		return new OWLReferencesCaller< OWLLiteral>(  mutexes, this) {
			@Override
			protected OWLLiteral performSynchronisedCall() {
				return getEnquirer().getOnlyDataPropertyB2Individual( individualName, propertyName);
			}
		}.call();
	}

	/**
<<<<<<< HEAD
	 * This method searches for a data property assigned to a specified individual.
	 * It looks for defined semantic entities as well as for inferred
	 * axioms (given by the reasoner). In order to do so it calls:
=======
     * This method searches for a data property assigned to a specified individual.
     * It looks for defined semantic entities as well as for inferred
     * axioms (given by the reasoner). In order to do so it calls:
>>>>>>> 035f2965
	 * {@link OWLEnquirer#getOnlyDataPropertyB2Individual(OWLNamedIndividual, OWLDataProperty)};
	 * @param individual the individual from which query its types.
	 * @param property the property to search in the individual properties.
	 * @return a value of the specified data property assigned to an individual.
	 */
	public OWLLiteral getOnlyDataPropertyB2Individual( OWLNamedIndividual individual, OWLDataProperty property){
		List< Lock> mutexes = getMutexes( mutexReasoner, mutexDataPropB2Ind);
		return new OWLReferencesCaller< OWLLiteral>(  mutexes, this) {
			@Override
			protected OWLLiteral performSynchronisedCall() {
				return getEnquirer().getOnlyDataPropertyB2Individual( individual, property);
			}
		}.call();
	}

	/**
<<<<<<< HEAD
	 * This method searches for the all the data properties assigned to a specified individual.
	 * It looks for defined semantic entities as well as for inferred
	 * axioms (given by the reasoner). In order to do so it calls:
=======
     * This method searches for the all the data properties assigned to a specified individual.
     * It looks for defined semantic entities as well as for inferred
     * axioms (given by the reasoner). In order to do so it calls:
>>>>>>> 035f2965
	 * {@link OWLEnquirer#getDataPropertyB2Individual(OWLNamedIndividual)}
	 * @param individual the individual from which query its data properties.
	 * @return the set of a container of all the data properties with relative values.
	 */
	public Set<DataPropertyRelations> getDataPropertyB2Individual( OWLNamedIndividual individual){
		List< Lock> mutexes = getMutexes( mutexReasoner, mutexAllDataPropB2Ind);
		return new OWLReferencesCaller< Set<DataPropertyRelations>>(  mutexes, this) {
			@Override
			protected Set<DataPropertyRelations> performSynchronisedCall() {
				return getEnquirer().getDataPropertyB2Individual( individual);
			}
		}.call();
	}

	/**
<<<<<<< HEAD
	 * This method searches for the all the data properties assigned to a specified individual.
	 * It looks for defined semantic entities as well as for inferred
	 * axioms (given by the reasoner). In order to do so it calls:
=======
     * This method searches for the all the data properties assigned to a specified individual.
     * It looks for defined semantic entities as well as for inferred
     * axioms (given by the reasoner). In order to do so it calls:
>>>>>>> 035f2965
	 * {@link OWLEnquirer#getDataPropertyB2Individual(String)}
	 * @param individualName the name of the individual from which query its data properties.
	 * @return the set of a container of all the data properties with relative values.
	 */
	public Set<DataPropertyRelations> getDataPropertyB2Individual( String individualName){
		List< Lock> mutexes = getMutexes( mutexReasoner, mutexAllObjPropB2Ind);
		return new OWLReferencesCaller< Set<DataPropertyRelations>>(  mutexes, this) {
			@Override
			protected Set<DataPropertyRelations> performSynchronisedCall() {
				return getEnquirer().getDataPropertyB2Individual( individualName);
			}
		}.call();
	}

	/**
<<<<<<< HEAD
	 * This method searches for the object properties assigned to a specified individual.
	 * It looks for defined semantic entities as well as for inferred
	 * axioms (given by the reasoner). In order to do so it calls:
=======
     * This method searches for the object properties assigned to a specified individual.
     * It looks for defined semantic entities as well as for inferred
     * axioms (given by the reasoner). In order to do so it calls:
>>>>>>> 035f2965
	 * {@link OWLEnquirer#getObjectPropertyB2Individual(String, String)};
	 * @param individualName the name of the individual from which query its types.
	 * @param propertyName the name of the property to search in the individual properties.
	 * @return the set of values of the specified object property assigned to an individual.
	 */
	public Set<OWLNamedIndividual> getObjectPropertyB2Individual( String individualName, String propertyName){
		List< Lock> mutexes = getMutexes( mutexReasoner, mutexObjPropB2Ind);
		return new OWLReferencesCaller<  Set<OWLNamedIndividual>>(  mutexes, this) {
			@Override
			protected  Set<OWLNamedIndividual> performSynchronisedCall() {
				return getEnquirer().getObjectPropertyB2Individual( individualName, propertyName);
			}
		}.call();
	}

	/**
<<<<<<< HEAD
	 * This method searches for the object properties assigned to a specified individual.
	 * It looks for defined semantic entities as well as for inferred
	 * axioms (given by the reasoner). In order to do so it calls:
=======
     * This method searches for the object properties assigned to a specified individual.
     * It looks for defined semantic entities as well as for inferred
     * axioms (given by the reasoner). In order to do so it calls:
>>>>>>> 035f2965
	 * {@link OWLEnquirer#getObjectPropertyB2Individual(OWLNamedIndividual, OWLObjectProperty)};
	 * @param individual the individual from which query its types.
	 * @param property the property to search in the individual properties.
	 * @return the set of values of the specified object property assigned to an individual.
	 */
	public Set<OWLNamedIndividual> getObjectPropertyB2Individual( OWLNamedIndividual individual, OWLObjectProperty property){
		List< Lock> mutexes = getMutexes( mutexReasoner, mutexObjPropB2Ind);
		return new OWLReferencesCaller<  Set<OWLNamedIndividual>>(  mutexes, this) {
			@Override
			protected  Set<OWLNamedIndividual> performSynchronisedCall() {
				return getEnquirer().getObjectPropertyB2Individual( individual, property);
			}
		}.call();
	}

<<<<<<< HEAD

	// [[[[[[[[[[[[[[[[[[[[   METHODS TO MANIPULATE THE ONTOLOGY   ]]]]]]]]]]]]]]]]]]]]]]]]]]]]]]]
	// it uses default ontology manipulator (not buffering)!!!!
	// you can change this by calling: "this.setManipulatorChangeBuffering( true);"
	// but then remember to call "this.applyManipulatorChanges();" to actually perform the ontology changes

	/**
	 * This method searches for the object properties assigned to a specified individual.
	 * It looks for defined semantic entities as well as for inferred
	 * axioms (given by the reasoner). In order to do so it calls:
=======
	/**
     * This method searches for the object properties assigned to a specified individual.
     * It looks for defined semantic entities as well as for inferred
     * axioms (given by the reasoner). In order to do so it calls:
>>>>>>> 035f2965
	 * {@link OWLEnquirer#getOnlyObjectPropertyB2Individual(String, String)};
	 * @param individualName the name of the individual from which query its types.
	 * @param propertyName the name of the property to search in the individual properties.
	 * @return a value of the specified object property assigned to an individual.
	 */
	public OWLNamedIndividual getOnlyObjectPropertyB2Individual( String individualName, String propertyName){
		List< Lock> mutexes = getMutexes( mutexReasoner, mutexObjPropB2Ind);
		return new OWLReferencesCaller< OWLNamedIndividual>(  mutexes, this) {
			@Override
			protected OWLNamedIndividual performSynchronisedCall() {
				return getEnquirer().getOnlyObjectPropertyB2Individual( individualName, propertyName);
			}
		}.call();
	}

	/**
<<<<<<< HEAD
	 * This method searches for the object properties assigned to a specified individual.
	 * It looks for defined semantic entities as well as for inferred
	 * axioms (given by the reasoner). In order to do so it calls:
=======
     * This method searches for the object properties assigned to a specified individual.
     * It looks for defined semantic entities as well as for inferred
     * axioms (given by the reasoner). In order to do so it calls:
>>>>>>> 035f2965
	 * {@link OWLEnquirer#getOnlyObjectPropertyB2Individual(OWLNamedIndividual, OWLObjectProperty)};
	 * @param individual the individual from which query its types.
	 * @param property the property to search in the individual properties.
	 * @return a value of the specified object property assigned to an individual.
	 */
	public OWLNamedIndividual getOnlyObjectPropertyB2Individual( OWLNamedIndividual individual, OWLObjectProperty property){
		List< Lock> mutexes = getMutexes( mutexReasoner, mutexObjPropB2Ind);
		return new OWLReferencesCaller< OWLNamedIndividual>(  mutexes, this) {
			@Override
			protected OWLNamedIndividual performSynchronisedCall() {
				return getEnquirer().getOnlyObjectPropertyB2Individual( individual, property);
			}
		}.call();
	}

	/**
<<<<<<< HEAD
	 * This method searches for the all the object properties assigned to a specified individual.
	 * It looks for defined semantic entities as well as for inferred
	 * axioms (given by the reasoner). In order to do so it calls:
=======
     * This method searches for the all the object properties assigned to a specified individual.
     * It looks for defined semantic entities as well as for inferred
     * axioms (given by the reasoner). In order to do so it calls:
>>>>>>> 035f2965
	 * {@link OWLEnquirer#getObjectPropertyB2Individual(OWLNamedIndividual)}
	 * @param individual the individual from which query its object properties.
	 * @return the set of a container of all the object properties with relative values.
	 */
	public Set<ObjectPropertyRelations> getObjectPropertyB2Individual(OWLNamedIndividual individual){
		List< Lock> mutexes = getMutexes( mutexReasoner, mutexAllObjPropB2Ind);
		return new OWLReferencesCaller< Set<ObjectPropertyRelations>>(  mutexes, this) {
			@Override
			protected Set<ObjectPropertyRelations> performSynchronisedCall() {
				return getEnquirer().getObjectPropertyB2Individual( individual);
			}
		}.call();
	}

	/**
<<<<<<< HEAD
	 * This method searches for the all the object properties assigned to a specified individual.
	 * It looks for defined semantic entities as well as for inferred
	 * axioms (given by the reasoner). In order to do so it calls:
=======
     * This method searches for the all the object properties assigned to a specified individual.
     * It looks for defined semantic entities as well as for inferred
     * axioms (given by the reasoner). In order to do so it calls:
>>>>>>> 035f2965
	 * {@link OWLEnquirer#getObjectPropertyB2Individual(String)}
	 * @param individualName the name of the individual from which query its object properties.
	 * @return the set of a container of all the object properties with relative values.
	 */
	public Set<ObjectPropertyRelations> getObjectPropertyB2Individual(String individualName){
		List< Lock> mutexes = getMutexes( mutexReasoner, mutexAllObjPropB2Ind);
		return new OWLReferencesCaller< Set<ObjectPropertyRelations>>(  mutexes, this) {
			@Override
			protected Set<ObjectPropertyRelations> performSynchronisedCall() {
				return getEnquirer().getObjectPropertyB2Individual( individualName);
			}
		}.call();
	}


    // [[[[[[[[[[[[[[[[[[[[   METHODS TO MANIPULATE THE ONTOLOGY   ]]]]]]]]]]]]]]]]]]]]]]]]]]]]]]]
    // it uses default ontology manipulator (not buffering)!!!!
    // you can change this by calling: "this.setManipulatorChangeBuffering( true);"
    // but then remember to call "this.applyManipulatorChanges();" to actually perform the ontology changes

	/**
<<<<<<< HEAD
	 * This method searches for the sub data properties of a specified property.
	 * It looks for defined semantic entities as well as for inferred
	 * axioms (given by the reasoner). In order to do so it calls:
=======
     * This method searches for the sub data properties of a specified property.
     * It looks for defined semantic entities as well as for inferred
     * axioms (given by the reasoner). In order to do so it calls:
>>>>>>> 035f2965
	 * {@link OWLEnquirer#getSubDataPropertyOf(String)};
	 * @param propName the name of the data property from which to retrieve its sub-properties.
	 * @return the set of all the data properties that are sub-properties of the specified parameter.
	 */
	public Set<OWLDataProperty> getSubDataPropertyOf( String propName){
		List< Lock> mutexes = getMutexes( mutexReasoner, mutexSubDataProp);
		return new OWLReferencesCaller< Set<OWLDataProperty>>(  mutexes, this) {
			@Override
			protected Set<OWLDataProperty> performSynchronisedCall() {
				return getEnquirer().getSubDataPropertyOf( propName);
			}
		}.call();
	}

<<<<<<< HEAD
	/**
	 * This method searches for the sub data properties of a specified property.
	 * It looks for defined semantic entities as well as for inferred
	 * axioms (given by the reasoner). In order to do so it calls:
=======
    /**
     * This method searches for the sub data properties of a specified property.
     * It looks for defined semantic entities as well as for inferred
     * axioms (given by the reasoner). In order to do so it calls:
>>>>>>> 035f2965
	 * {@link OWLEnquirer#getSubDataPropertyOf(OWLDataProperty)};
	 * @param prop the data property from which to retrieve its sub-properties.
	 * @return the set of all the data properties that are sub-properties of the specified parameter.
	 */
	public Set<OWLDataProperty> getSubDataPropertyOf( OWLDataProperty prop){
		List< Lock> mutexes = getMutexes( mutexReasoner, mutexSubDataProp);
		return new OWLReferencesCaller< Set<OWLDataProperty>>(  mutexes, this) {
			@Override
			protected Set<OWLDataProperty> performSynchronisedCall() {
				return getEnquirer().getSubDataPropertyOf( prop);
			}
		}.call();
	}

<<<<<<< HEAD
	/** This method searches for the super data properties of a specified property.
	 * It looks for defined semantic entities as well as for inferred
	 * axioms (given by the reasoner). In order to do so it calls:
=======
    /** This method searches for the super data properties of a specified property.
     * It looks for defined semantic entities as well as for inferred
     * axioms (given by the reasoner). In order to do so it calls:
>>>>>>> 035f2965
	 * {@link OWLEnquirer#getSuperDataPropertyOf(String)};
	 * @param propName the name of the data property from which to retrieve its super-properties.
	 * @return the set of all the data properties that are super-properties of the specified parameter.
	 */
	public Set<OWLDataProperty> getSuperDataPropertyOf( String propName){
		List< Lock> mutexes = getMutexes( mutexReasoner, mutexSuperDataProp);
		return new OWLReferencesCaller< Set<OWLDataProperty>>(  mutexes, this) {
			@Override
			protected Set<OWLDataProperty> performSynchronisedCall() {
				return getEnquirer().getSuperDataPropertyOf( propName);
			}
		}.call();
	}

<<<<<<< HEAD
	/**
	 * This method searches for the super data properties of a specified property.
	 * It looks for defined semantic entities as well as for inferred
	 * axioms (given by the reasoner). In order to do so it calls:
=======
    /**
     * This method searches for the super data properties of a specified property.
     * It looks for defined semantic entities as well as for inferred
     * axioms (given by the reasoner). In order to do so it calls:
>>>>>>> 035f2965
	 * {@link OWLEnquirer#getSuperDataPropertyOf(OWLDataProperty)};
	 * @param prop the data property from which to retrieve its super-properties.
	 * @return the set of all the data properties that are super-properties of the specified parameter.
	 */
	public Set<OWLDataProperty> getSuperDataPropertyOf( OWLDataProperty prop){
		List< Lock> mutexes = getMutexes( mutexReasoner, mutexSuperDataProp);
		return new OWLReferencesCaller< Set<OWLDataProperty>>(  mutexes, this) {
			@Override
			protected Set<OWLDataProperty> performSynchronisedCall() {
				return getEnquirer().getSuperDataPropertyOf( prop);
			}
		}.call();
	}

<<<<<<< HEAD
	/**
	 * This method searches for the sub object properties of a specified property.
	 * It looks for defined semantic entities as well as for inferred
	 * axioms (given by the reasoner). In order to do so it calls:
=======
    /**
     * This method searches for the sub object properties of a specified property.
     * It looks for defined semantic entities as well as for inferred
     * axioms (given by the reasoner). In order to do so it calls:
>>>>>>> 035f2965
	 * {@link OWLEnquirer#getSubObjectPropertyOf(String)};
	 * @param propName the name of the data property from which to retrieve its sub-properties.
	 * @return the set of all the object properties that are sub-properties of the specified parameter.
	 */
	public Set<OWLObjectProperty> getSubObjectPropertyOf( String propName){
		List< Lock> mutexes = getMutexes( mutexReasoner, mutexSubObjProp);
		return new OWLReferencesCaller< Set<OWLObjectProperty>>(  mutexes, this) {
			@Override
			protected Set<OWLObjectProperty> performSynchronisedCall() {
				return getEnquirer().getSubObjectPropertyOf( propName);
			}
		}.call();
	}

<<<<<<< HEAD
	/**
	 * This method searches for the sub object properties of a specified property.
	 * It looks for defined semantic entities as well as for inferred
	 * axioms (given by the reasoner). In order to do so it calls:
=======
    /**
     * This method searches for the sub object properties of a specified property.
     * It looks for defined semantic entities as well as for inferred
     * axioms (given by the reasoner). In order to do so it calls:
>>>>>>> 035f2965
	 * {@link OWLEnquirer#getSubObjectPropertyOf(OWLObjectProperty)};
	 * @param prop the data property from which to retrieve its sub-properties.
	 * @return the set of all the object properties that are sub-properties of the specified parameter.
	 */
	public Set<OWLObjectProperty> getSubObjectPropertyOf( OWLObjectProperty prop){
		List< Lock> mutexes = getMutexes( mutexReasoner, mutexSubObjProp);
		return new OWLReferencesCaller< Set<OWLObjectProperty>>(  mutexes, this) {
			@Override
			protected Set<OWLObjectProperty> performSynchronisedCall() {
				return getEnquirer().getSubObjectPropertyOf( prop);
			}
		}.call();
<<<<<<< HEAD
	}

	/** This method searches for the super object properties of a specified property.
	 * It looks for defined semantic entities as well as for inferred
	 * axioms (given by the reasoner). In order to do so it calls:
=======
    }

    /** This method searches for the super object properties of a specified property.
     * It looks for defined semantic entities as well as for inferred
     * axioms (given by the reasoner). In order to do so it calls:
>>>>>>> 035f2965
	 * {@link OWLEnquirer#getSuperObjectPropertyOf(String)};
	 * @param propName the name of the data property from which to retrieve its super-properties.
	 * @return the set of all the object properties that are super-properties of the specified parameter.
	 */
	public Set<OWLObjectProperty> getSuperObjectPropertyOf( String propName){
		List< Lock> mutexes = getMutexes( mutexReasoner, mutexSuperObjProp);
		return new OWLReferencesCaller< Set<OWLObjectProperty>>(  mutexes, this) {
			@Override
			protected Set<OWLObjectProperty> performSynchronisedCall() {
				return getEnquirer().getSuperObjectPropertyOf( propName);
			}
		}.call();
	}

<<<<<<< HEAD
	/**
	 * This method searches for the super object properties of a specified property.
	 * It looks for defined semantic entities as well as for inferred
	 * axioms (given by the reasoner). In order to do so it calls:
=======
    /**
     * This method searches for the super object properties of a specified property.
     * It looks for defined semantic entities as well as for inferred
     * axioms (given by the reasoner). In order to do so it calls:
>>>>>>> 035f2965
	 * {@link OWLEnquirer#getSuperObjectPropertyOf(OWLObjectProperty)};
	 * @param prop the data property from which to retrieve its super-properties.
	 * @return the set of all the object properties that are super-properties of the specified parameter.
	 */
	public Set<OWLObjectProperty> getSuperObjectPropertyOf( OWLObjectProperty prop){
		List< Lock> mutexes = getMutexes( mutexReasoner, mutexSuperObjProp);
		return new OWLReferencesCaller< Set<OWLObjectProperty>>(  mutexes, this) {
			@Override
			protected Set<OWLObjectProperty> performSynchronisedCall() {
				return getEnquirer().getSuperObjectPropertyOf( prop);
			}
		}.call();
<<<<<<< HEAD
	}

	/**
	 * This method searches for the sub classes of a specified class.
	 * It looks for defined semantic entities as well as for inferred
	 * axioms (given by the reasoner). In order to do so it calls:
=======
    }

	/**
     * This method searches for the sub classes of a specified class.
     * It looks for defined semantic entities as well as for inferred
     * axioms (given by the reasoner). In order to do so it calls:
>>>>>>> 035f2965
	 * {@link OWLEnquirer#getSubClassOf(String)};
	 * @param className the name of the class from which to retrieve its sub-classes.
	 * @return the set of all the classes that are sub-classes of the specified parameter.
	 */
	public Set<OWLClass> getSubClassOf( String className){
		List< Lock> mutexes = getMutexes( mutexReasoner, mutexSubClass);
		return new OWLReferencesCaller< Set<OWLClass>>(  mutexes, this) {
			@Override
			protected Set<OWLClass> performSynchronisedCall() {
				return getEnquirer().getSubClassOf( className);
			}
		}.call();
	}

<<<<<<< HEAD
	/**
	 * This method searches for the sub classes of a specified class.
	 * It looks for defined semantic entities as well as for inferred
	 * axioms (given by the reasoner). In order to do so it calls:
=======
    /**
     * This method searches for the sub classes of a specified class.
     * It looks for defined semantic entities as well as for inferred
     * axioms (given by the reasoner). In order to do so it calls:
>>>>>>> 035f2965
	 * {@link OWLEnquirer#getSubClassOf(OWLClass)};
	 * @param cl the class from which to retrieve its sub-classes.
	 * @return the set of all the classes that are sub-classes of the specified parameter.
	 */
	public Set<OWLClass> getSubClassOf( OWLClass cl){
		List< Lock> mutexes = getMutexes( mutexReasoner, mutexSubClass);
		return new OWLReferencesCaller< Set<OWLClass>>(  mutexes, this) {
			@Override
			protected Set<OWLClass> performSynchronisedCall() {
				return getEnquirer().getSubClassOf( cl);
			}
		}.call();
	}

	/**
<<<<<<< HEAD
	 * This method searches for the super classes of a specified class.
	 * It looks for defined semantic entities as well as for inferred
	 * axioms (given by the reasoner). In order to do so it calls:
=======
     * This method searches for the super classes of a specified class.
     * It looks for defined semantic entities as well as for inferred
     * axioms (given by the reasoner). In order to do so it calls:
>>>>>>> 035f2965
	 * {@link OWLEnquirer#getSuperClassOf(String)};
	 * @param className the name of the class from which to retrieve its super-classes.
	 * @return the set of all the classes that are super-classes of the specified parameter.
	 */
	public Set<OWLClass> getSuperClassOf( String className){
		List< Lock> mutexes = getMutexes( mutexReasoner, mutexSuperClass);
		return new OWLReferencesCaller< Set<OWLClass>>(  mutexes, this) {
			@Override
			protected Set<OWLClass> performSynchronisedCall() {
				return getEnquirer().getSuperClassOf( className);
			}
		}.call();
	}

<<<<<<< HEAD
	/**
	 * This method searches for the super classes of a specified class.
	 * It looks for defined semantic entities as well as for inferred
	 * axioms (given by the reasoner). In order to do so it calls:
=======
    /**
     * This method searches for the super classes of a specified class.
     * It looks for defined semantic entities as well as for inferred
     * axioms (given by the reasoner). In order to do so it calls:
>>>>>>> 035f2965
	 * {@link OWLEnquirer#getSuperClassOf(OWLClass)};
	 * @param cl the class from which to retrieve its super-classes.
	 * @return the set of all the classes that are super-classes of the specified parameter.
	 */
	public Set<OWLClass> getSuperClassOf( OWLClass cl){
		List< Lock> mutexes = getMutexes( mutexReasoner, mutexSuperClass);
		return new OWLReferencesCaller< Set<OWLClass>>(  mutexes, this) {
			@Override
			protected Set<OWLClass> performSynchronisedCall() {
				return getEnquirer().getSuperClassOf( cl);
			}
		}.call();
	}

    /**
     * Returns the set of restrictions of the given class it terms
     * of: &forall; and &exist; quantifier, as well as: minimal, exact and maximal cardinality;
     * with respect to data and object properties.
     * @param cl the class from which get the restriction and cardinality limits.
     * @return the container of all the class restrictions and cardinality, for
     * the given class.
     */
    public Set<OWLEnquirer.ClassRestriction> getClassRestrictions(OWLClass cl){
        List< Lock> mutexes = getMutexes( mutexReasoner, mutexClassDefinition);
        return new OWLReferencesCaller< Set<OWLEnquirer.ClassRestriction>>(  mutexes, this) {
            @Override
            protected Set<OWLEnquirer.ClassRestriction> performSynchronisedCall() {
                return getEnquirer().getClassRestrictions( cl);
            }
        }.call();
    }

<<<<<<< HEAD
	/**
=======
    /**
>>>>>>> 035f2965
     * Returns the set of restrictions of the given class it terms
     * of: &forall; and &exist; quantifier, as well as: minimal, exact and maximal cardinality;
     * with respect to data and object properties.
     * @param className the name of the class from which get the restriction and cardinality limits.
     * @return the container of all the class restrictions and cardinality, for
     * the given class.
     */
    public Set<OWLEnquirer.ClassRestriction> getClassRestrictions(String className){
        List< Lock> mutexes = getMutexes( mutexReasoner, mutexClassDefinition);
        return new OWLReferencesCaller<Set<OWLEnquirer.ClassRestriction>>(  mutexes, this) {
            @Override
            protected Set<OWLEnquirer.ClassRestriction> performSynchronisedCall() {
                return getEnquirer().getClassRestrictions( className);
            }
        }.call();
    }

    /**
     * This method searches for the inverse properties of the specified property by name.
     * It looks for defined semantic entities as well as for inferred
     * axioms (given by the reasoner). In order to do so it calls:
     * {@link OWLEnquirer#getInverseProperty(String)};
     *
     * @param propertyName the name of the object property from which to retrieve all its inverse properties.
     * @return the set of all the inverse object properties of the given property.
     */
    public Set<OWLObjectProperty> getInverseProperty(String propertyName) {
        List<Lock> mutexes = getMutexes(mutexReasoner, mutexInverseProperty);
        return new OWLReferencesCaller<Set<OWLObjectProperty>>(mutexes, this) {
            @Override
            protected Set<OWLObjectProperty> performSynchronisedCall() {
                return getEnquirer().getInverseProperty(propertyName);
            }
        }.call();
    }

    /**
     * This method searches for the inverse properties of the specified property.
     * It looks for defined semantic entities as well as for inferred
     * axioms (given by the reasoner). In order to do so it calls:
     * {@link OWLEnquirer#getInverseProperty(OWLObjectProperty)} )};
     *
     * @param property the object property from which to retrieve all its inverse properties.
     * @return the set of all the inverse object properties of the given property.
     */
    public Set<OWLObjectProperty> getInverseProperty(OWLObjectProperty property) {
        List<Lock> mutexes = getMutexes(mutexReasoner, mutexInverseProperty);
        return new OWLReferencesCaller<Set<OWLObjectProperty>>(mutexes, this) {
            @Override
            protected Set<OWLObjectProperty> performSynchronisedCall() {
                return getEnquirer().getInverseProperty(property);
            }
        }.call();
    }

    /**
     * This method searches for an inverse property of the specified property by name.
     * It looks for defined semantic entities as well as for inferred
     * axioms (given by the reasoner). In order to do so it calls:
     * {@link OWLEnquirer#getOnlyInverseProperty(String)};
     *
     * @param propertyName the name of the object property from which to retrieve one of its inverse properties.
     * @return an inverse object properties of the given property.
     */
    public OWLObjectProperty getOnlyInverseProperty(String propertyName) {
        List<Lock> mutexes = getMutexes(mutexReasoner, mutexInverseProperty);
        return new OWLReferencesCaller<OWLObjectProperty>(mutexes, this) {
            @Override
            protected OWLObjectProperty performSynchronisedCall() {
                return getEnquirer().getOnlyInverseProperty(propertyName);
            }
        }.call();
    }

    /**
     * This method searches for an inverse property of the specified property.
     * It looks for defined semantic entities as well as for inferred
     * axioms (given by the reasoner). In order to do so it calls:
     * {@link OWLEnquirer#getOnlyInverseProperty(OWLObjectProperty)};
     *
     * @param property the object property from which to retrieve one of its inverse properties.
     * @return an inverse object properties of the given property.
     */
    public OWLObjectProperty getOnlyInverseProperty(OWLObjectProperty property) {
        List<Lock> mutexes = getMutexes(mutexReasoner, mutexInverseProperty);
        return new OWLReferencesCaller<OWLObjectProperty>(mutexes, this) {
            @Override
            protected OWLObjectProperty performSynchronisedCall() {
                return getEnquirer().getOnlyInverseProperty(property);
            }
        }.call();
    }

    /**
     * Performs a SPARQL query on the ontology. Returns a list of {@link QuerySolution} or {@code null} if the query fails.
     * Works only with the Pellet reasoner. {@code timeOut} parameter sets the query timeout, no timeout is set if
     * {@code timeOut &lt;=0}. Once timeout is reached, all solutions found up to that point are returned.
     * @param query a string defining the query in SPARQL query syntax.
     * @param timeOut timeout for the query.
     * @return list of solutions.
     */
	public List< QuerySolution> sparql(String query, Long timeOut){
		List< Lock> mutexes = getMutexes( mutexReasoner, mutexSPARQL);
		return new OWLReferencesCaller< List< QuerySolution>>(  mutexes, this) {
			@Override
			protected List< QuerySolution> performSynchronisedCall() {
				return getEnquirer().sparql( query, timeOut);
			}
		}.call();
	}

<<<<<<< HEAD
	/**
=======
    /**
>>>>>>> 035f2965
     * Performs a SPARQL query on the ontology. Returns a list of {@link QuerySolution} or {@code null} if the query fails.
     * Works only with the Pellet reasoner.
     * @param query a string defining the query in SPARQL query syntax.
     * @return list of solutions.
     */
	public List< QuerySolution> sparql(String query){ // no time out
		List< Lock> mutexes = getMutexes( mutexReasoner, mutexSPARQL);
		return new OWLReferencesCaller< List< QuerySolution>>(  mutexes, this) {
			@Override
			protected List< QuerySolution> performSynchronisedCall() {
				return getEnquirer().sparql(query);
			}
		}.call();
	}

<<<<<<< HEAD
	/**
=======
    /**
>>>>>>> 035f2965
     * Performs a SPARQL query on the ontology. Returns a list of {@link QuerySolution} or {@code null} if the query fails.
     * Works only with the Pellet reasoner. {@code timeOut} parameter sets the query timeout, no timeout is set if
     * {@code timeOut &lt;= 0}. Once timeout is reached, all solutions found up to that point are returned.
     * @param prefix a string defining the query prefix field in SPARQL query syntax.
     * @param select a string defining the query select field in SPARQL query syntax.
     * @param where a string defining the query where field in SPARQL query syntax.
     * @param timeOut timeout for the query.
     * @return list of solutions.
     */
	public List< QuerySolution> sparql( String prefix, String select, String where, Long timeOut){
		List< Lock> mutexes = getMutexes( mutexReasoner, mutexSPARQL);
		return new OWLReferencesCaller< List< QuerySolution>>(  mutexes, this) {
			@Override
			protected List< QuerySolution> performSynchronisedCall() {
				return getEnquirer().sparql( prefix, select, where, timeOut);
			}
		}.call();
	}

<<<<<<< HEAD
	/**
=======
    /**
>>>>>>> 035f2965
     * Performs a SPARQL query on the ontology. Returns a list of {@link QuerySolution} or {@code null} if the query fails.
     * Works only with the Pellet reasoner.
     * @param prefix a string defining the query prefix field in SPARQL query syntax.
     * @param select a string defining the query select field in SPARQL query syntax.
     * @param where a string defining the query where field in SPARQL query syntax.
     * @return list of solutions.
     */
	public List< QuerySolution> sparql( String prefix, String select, String where){
		List< Lock> mutexes = getMutexes( mutexReasoner, mutexSPARQL);
		return new OWLReferencesCaller< List< QuerySolution>>(  mutexes, this) {
			@Override
			protected List< QuerySolution> performSynchronisedCall() {
				return getEnquirer().sparql( prefix, select, where);
			}
		}.call();
	}

    /**
     * An utility method that call {@link #sparql(String, Long)} and translates the results to a list of maps among strings.
     * Used to share the results with other code and processes. {@code timeOut} parameter sets the query timeout,
     * no timeout is set if {@code timeOut &lt;= 0}. Once timeout is reached, all solutions found up to that point are returned.
     * @param query a string defining the query in SPARQL query syntax.
     * @param timeOut timeout for the query.
     * @return formatted list of solutions.
     */
	public List< Map< String, String>> sparql2Msg(String query, Long timeOut){
		List< Lock> mutexes = getMutexes( mutexReasoner, mutexSPARQL);
		return new OWLReferencesCaller< List< Map< String, String>>>(  mutexes, this) {
			@Override
			protected List< Map< String, String>> performSynchronisedCall() {
				return getEnquirer().sparqlMsg( query, timeOut);
			}
		}.call();
	}

<<<<<<< HEAD
	/**
=======
    /**
>>>>>>> 035f2965
     * An utility method that call {@link #sparql(String, Long)} and translates the results to a list of maps among strings.
	 * This call do not apply any time out.
     * Used to share the results with other code and processes.
     * @param query a string defining the query in SPARQL query syntax.
     * @return formatted list of solutions.
     */
	public List< Map< String, String>> sparql2Msg( String query){ // no time out
		List< Lock> mutexes = getMutexes( mutexReasoner, mutexSPARQL);
		return new OWLReferencesCaller< List< Map< String, String>>>(  mutexes, this) {
			@Override
			protected List< Map< String, String>> performSynchronisedCall() {
				return getEnquirer().sparqlMsg(query);
			}
		}.call();
	}

<<<<<<< HEAD
	/**
=======
    /**
>>>>>>> 035f2965
     * An utility method that call {@link #sparql(String, Long)} and translates the results to a list of maps among strings.
     * Used to share the results with other code and processes. {@code timeOut} parameter sets the query timeout,
     * no timeout is set if {@code timeOut &lt;= 0}. Once timeout is reached, all solutions found up to that point are returned.
     * @param prefix a string defining the query prefix field in SPARQL query syntax.
     * @param select a string defining the query select field in SPARQL query syntax.
     * @param where a string defining the query where field in SPARQL query syntax.
     * @param timeOut timeout for the query.
     * @return list of solutions.
     */
	public List< Map< String, String>> sparql2Msg( String prefix, String select, String where, Long timeOut){
		List< Lock> mutexes = getMutexes( mutexReasoner, mutexSPARQL);
		return new OWLReferencesCaller< List< Map< String, String>>>(  mutexes, this) {
			@Override
			protected List< Map< String, String>> performSynchronisedCall() {
				return getEnquirer().sparqlMsg( prefix, select, where, timeOut);
			}
		}.call();
	}

<<<<<<< HEAD
	/**
=======
    /**
>>>>>>> 035f2965
     * An utility method that call {@link #sparql(String, Long)} and translates the results to a list of maps among strings.
     * Used to share the results with other code and processes.
     * @param prefix a string defining the query prefix field in SPARQL query syntax.
     * @param select a string defining the query select field in SPARQL query syntax.
     * @param where a string defining the query where field in SPARQL query syntax.
     * @return list of solutions.
     */
	public List< Map< String, String>> sparql2Msg(String prefix, String select, String where){
		List< Lock> mutexes = getMutexes( mutexReasoner, mutexSPARQL);
		return new OWLReferencesCaller< List< Map< String, String>>>(  mutexes, this) {
			@Override
			protected List< Map< String, String>> performSynchronisedCall() {
				return getEnquirer().sparqlMsg( prefix, select, where);
			}
		}.call();
	}

	// ------------------------------------------------------------   methods for ADDING entities

	/**
	 * This method calls {@link OWLManipulator#addObjectPropertyB2Individual(OWLNamedIndividual, OWLObjectProperty, OWLNamedIndividual)}
	 * in order to add an object property to an individual.
	 * @param ind the individual to set
	 * @param prop the object property to add to the individual
	 * @param value the value of the data property
	 * @return the changes to be done in order to add an object property to an individual. (see {@link OWLManipulator} for more info)
	 */
	public OWLOntologyChange addObjectPropertyB2Individual( OWLNamedIndividual ind, OWLObjectProperty prop,  OWLNamedIndividual value){
		List< Lock> mutexes = getMutexes( mutexReasoner, mutexAddObjPropB2Ind);
		return new OWLReferencesCaller< OWLOntologyChange>(  mutexes, this) {
			@Override
			protected OWLOntologyChange performSynchronisedCall() {
				return getManipulator().addObjectPropertyB2Individual( ind, prop, value);
			}
		}.call();
	}
	/**
	 * This method calls {@link OWLManipulator#addObjectPropertyB2Individual(String, String, String)}
	 * in order to add an object property to an individual.
	 * @param individualName the name of the individual to set
	 * @param propName the name of the object property to add to the individual
	 * @param valueName the name of the value of the data property
	 * @return the changes to be done in order to add an object property to an individual. (see {@link OWLManipulator} for more info)
	 */
	public OWLOntologyChange addObjectPropertyB2Individual( String individualName, String propName, String valueName){
		List< Lock> mutexes = getMutexes( mutexReasoner, mutexAddObjPropB2Ind);
		return new OWLReferencesCaller< OWLOntologyChange>(  mutexes, this) {
			@Override
			protected OWLOntologyChange performSynchronisedCall() {
				return getManipulator().addObjectPropertyB2Individual( individualName, propName, valueName);
			}
		}.call();
	}


	/**
	 * This method calls {@link OWLManipulator#addDataPropertyB2Individual(OWLNamedIndividual, OWLDataProperty, OWLLiteral)}
	 * in order to add a data property to an individual.
	 * @param ind the individual to set
	 * @param prop the data property to add to the individual
	 * @param value the value of the data property
	 * @return the changes to be done in order to add an data property to an individual. (see {@link OWLManipulator} for more info)
	 */
	public OWLOntologyChange addDataPropertyB2Individual(OWLNamedIndividual ind,  OWLDataProperty prop, OWLLiteral value){
		List< Lock> mutexes = getMutexes( mutexReasoner, mutexAddDataPropB2Ind);
		return new OWLReferencesCaller< OWLOntologyChange>(  mutexes, this) {
			@Override
			protected OWLOntologyChange performSynchronisedCall() {
				return getManipulator().addDataPropertyB2Individual(ind, prop, value);
			}
		}.call();
	}
	/**
	 * This method calls {@link OWLManipulator#addDataPropertyB2Individual(String, String, Object)}
	 * in order to add a data property to an individual.
	 * @param individualName the name of the individual to set
	 * @param propertyName the name of the data property to add to the individual
	 * @param value the name of the value of the data property
	 * @return the changes to be done in order to add an data property to an individual. (see {@link OWLManipulator} for more info)
	 */
	public OWLOntologyChange addDataPropertyB2Individual( String individualName, String propertyName, Object value){
		List< Lock> mutexes = getMutexes( mutexReasoner, mutexAddDataPropB2Ind);
		return new OWLReferencesCaller< OWLOntologyChange>(  mutexes, this) {
			@Override
			protected OWLOntologyChange performSynchronisedCall() {
				return getManipulator().addDataPropertyB2Individual( individualName, propertyName, value);
			}
		}.call();
	}

	/**
	 * This method calls {@link OWLManipulator#addIndividual(OWLNamedIndividual)}
	 * in order to add a an individual into an ontology.
	 * @param ind the individual to be set to be belonging to the {@code OWLThing} class.
	 * @return the changes to be done in order to add an individual into a class. (see {@link OWLManipulator} for more info)
	 */
	public OWLOntologyChange addIndividual(OWLNamedIndividual ind){
		List< Lock> mutexes = getMutexes( mutexReasoner, mutexAddInd);
		return new OWLReferencesCaller< OWLOntologyChange>(  mutexes, this) {
			@Override
			protected OWLOntologyChange performSynchronisedCall() {
				return getManipulator().addIndividual(ind);
			}
		}.call();
	}
	/**
	 * This method calls {@link OWLManipulator#addIndividual(String)}
	 * in order to add a an individual into an ontology.
	 * @param individualName the name of the individual to be set to be belonging to the {@code OWLThing} class.
	 * @return the changes to be done in order to add an individual into a class. (see {@link OWLManipulator} for more info)
	 */
	public OWLOntologyChange addIndividual(String individualName){
		List< Lock> mutexes = getMutexes( mutexReasoner, mutexAddInd);
		return new OWLReferencesCaller< OWLOntologyChange>(  mutexes, this) {
			@Override
			protected OWLOntologyChange performSynchronisedCall() {
				return getManipulator().addIndividual( individualName);
			}
		}.call();
	}
	
	/**
	 * This method calls {@link OWLManipulator#addIndividualB2Class(OWLNamedIndividual, OWLClass)}
	 * in order to add a an individual into a class.
	 * @param ind the individual to be set to be belonging to the {@code cls} class.
	 * @param cls the class in which the individual will be belonging to.
	 * @return the changes to be done in order to add an individual into a class. (see {@link OWLManipulator} for more info)
	 */
	public OWLOntologyChange addIndividualB2Class(OWLNamedIndividual ind, OWLClass cls){
		List< Lock> mutexes = getMutexes( mutexReasoner, mutexAddIndB2Class);
		return new OWLReferencesCaller< OWLOntologyChange>(  mutexes, this) {
			@Override
			protected OWLOntologyChange performSynchronisedCall() {
				return getManipulator().addIndividualB2Class(ind, cls);
			}
		}.call();
	}
	/**
	 * This method calls {@link OWLManipulator#addIndividualB2Class(String, String)}
	 * in order to add a an individual into a class.
	 * @param individualName the name of the individual to be set to be belonging to the {@code cls} class.
	 * @param className the name of the class in which the individual will be belonging to.
	 * @return the changes to be done in order to add an individual into a class. (see {@link OWLManipulator} for more info)
	 */
	public OWLOntologyChange addIndividualB2Class(String individualName, String className){
		List< Lock> mutexes = getMutexes( mutexReasoner, mutexAddIndB2Class);
		return new OWLReferencesCaller< OWLOntologyChange>(  mutexes, this) {
			@Override
			protected OWLOntologyChange performSynchronisedCall() {
				return getManipulator().addIndividualB2Class(individualName, className);
			}
		}.call();
	}

	/**
	 * This method calls {@link OWLManipulator#addClass(String)}
	 * in order to add a class into the ontology.
	 * @param className the name of the class to be added into the ontology.
	 * @return the changes to be done in order to add a class into the ontology. (see {@link OWLManipulator} for more info)
	 */
	public OWLOntologyChange addClass( String className){
		List< Lock> mutexes = getMutexes( mutexReasoner, mutexAddClass);
		return new OWLReferencesCaller< OWLOntologyChange>(  mutexes, this) {
			@Override
			protected OWLOntologyChange performSynchronisedCall() {
				return getManipulator().addClass( className);
			}
		}.call();
	}
	/**
	 * This method calls {@link OWLManipulator#addClass(OWLClass)}
	 * in order to add a class into the ontology.
	 * @param cls the class to be added into the ontology.
	 * @return the changes to be done in order to add a class into the ontology. (see {@link OWLManipulator} for more info)
	 */
	public OWLOntologyChange addClass( OWLClass cls){
		List< Lock> mutexes = getMutexes( mutexReasoner, mutexAddClass);
		return new OWLReferencesCaller< OWLOntologyChange>(  mutexes, this) {
			@Override
			protected OWLOntologyChange performSynchronisedCall() {
				return getManipulator().addClass( cls);
			}
		}.call();
	}
	
	/**
	 * This method calls {@link OWLManipulator#addSubClassOf(String, String)}
	 * in order to add a class into the ontology as a sub class of a specified entity.
	 * @param superClassName the name of the class in which add the sub class.
	 * @param subClassName the name of the class to add as sub class of the specified class.
	 * @return the changes to be done in order to add a class by specifying its super class. (see {@link OWLManipulator} for more info)
	 */
	public OWLOntologyChange addSubClassOf( String superClassName, String subClassName){
		List< Lock> mutexes = getMutexes( mutexReasoner, mutexAddSubClass);
		return new OWLReferencesCaller< OWLOntologyChange>(  mutexes, this) {
			@Override
			protected OWLOntologyChange performSynchronisedCall() {
				return getManipulator().addSubClassOf( superClassName, subClassName);
			}
		}.call();
	}
	/**
	 * This method calls {@link OWLManipulator#addSubClassOf(OWLClass, OWLClass)}
	 * in order to add a class into the ontology as a sub class of a specified entity.
	 * @param superClass the class in which add the sub class.
	 * @param subClass the class to add as sub class of the specified class.
	 * @return the changes to be done in order to add a class by specifying its super class. (see {@link OWLManipulator} for more info)
	 */
	public OWLOntologyChange addSubClassOf( OWLClass superClass, OWLClass subClass){
		List< Lock> mutexes = getMutexes( mutexReasoner, mutexAddSubClass);
		return new OWLReferencesCaller< OWLOntologyChange>(  mutexes, this) {
			@Override
			protected OWLOntologyChange performSynchronisedCall() {
				return getManipulator().addSubClassOf( superClass, subClass);
			}
		}.call();
	}

	/**
	 * This method calls {@link OWLManipulator#addSubDataPropertyOf(String, String)}
	 * in order to add a data property into the ontology as a sub property of a specified entity.
	 * @param superPropertyName the name of the super data property.
	 * @param subPropertyName the name of the sub data property.
	 * @return the changes to be done in order to add a data property by specifying its super property. (see {@link OWLManipulator} for more info)
	 */
	public OWLOntologyChange addSubDataPropertyOf( String superPropertyName, String subPropertyName){
		List< Lock> mutexes = getMutexes( mutexReasoner, mutexAddSubDataProperty);
		return new OWLReferencesCaller< OWLOntologyChange>(  mutexes, this) {
			@Override
			protected OWLOntologyChange performSynchronisedCall() {
				return getManipulator().addSubDataPropertyOf( superPropertyName, subPropertyName);
			}
		}.call();
	}
	/**
	 * This method calls {@link OWLManipulator#addSubDataPropertyOf(OWLDataProperty, OWLDataProperty)}
	 * in order to add a data property into the ontology as a sub property of a specified entity.
	 * @param superProperty the super data property.
	 * @param subProperty the sub data property.
	 * @return the changes to be done in order to add a data property by specifying its super property. (see {@link OWLManipulator} for more info)
	 */
	public OWLOntologyChange addSubDataPropertyOf( OWLDataProperty superProperty, OWLDataProperty subProperty){
		List< Lock> mutexes = getMutexes( mutexReasoner, mutexAddSubDataProperty);
		return new OWLReferencesCaller< OWLOntologyChange>(  mutexes, this) {
			@Override
			protected OWLOntologyChange performSynchronisedCall() {
				return getManipulator().addSubDataPropertyOf( superProperty, subProperty);
			}
		}.call();
	}

	/**
	 * This method calls {@link OWLManipulator#addSubObjectPropertyOf(String, String)}
	 * in order to add an object property into the ontology as a sub property of a specified entity.
	 * @param superPropertyName the name of the super object property.
	 * @param subPropertyName the name of the sub object property.
	 * @return the changes to be done in order to add a data property by specifying its super property. (see {@link OWLManipulator} for more info)
	 */
	public OWLOntologyChange addSubObjectPropertyOf( String superPropertyName, String subPropertyName){
		List< Lock> mutexes = getMutexes( mutexReasoner, mutexAddSubObjectProperty);
		return new OWLReferencesCaller< OWLOntologyChange>(  mutexes, this) {
			@Override
			protected OWLOntologyChange performSynchronisedCall() {
				return getManipulator().addSubObjectPropertyOf( superPropertyName, subPropertyName);
			}
		}.call();
	}
	/**
	 * This method calls {@link OWLManipulator#addSubObjectPropertyOf(OWLObjectProperty, OWLObjectProperty)}
	 * in order to add an object property into the ontology as a sub property of a specified entity.
	 * @param superProperty the super object property.
	 * @param subProperty the sub object property.
	 * @return the changes to be done in order to add an object property by specifying its super property. (see {@link OWLManipulator} for more info)
	 */
	public OWLOntologyChange addSubObjectPropertyOf( OWLObjectProperty superProperty, OWLObjectProperty subProperty){
		List< Lock> mutexes = getMutexes( mutexReasoner, mutexAddSubObjectProperty);
		return new OWLReferencesCaller< OWLOntologyChange>(  mutexes, this) {
			@Override
			protected OWLOntologyChange performSynchronisedCall() {
				return getManipulator().addSubObjectPropertyOf( superProperty, subProperty);
			}
		}.call();
	}

    /**
     * Returns the changes to make a class be a sub class of an object property in existence with a class value.
     * In symbols: {@code C &sub; p(&exist; V)}, where: {@code C} is the class, {@code p} the object property
     * and {@code V}, the class value.
     * Changes will be buffered if {@link OWLManipulator#isChangeBuffering()} is {@code true}, else they will be applied immediately.
     * @param cl the class object of the sub-setting relation ({@code C}).
     * @param property the property of the sub-setting relation ({@code p}).
     * @param value the value of the sub-setting relation ({@code V}).
     * @return the changes to be applied in order to make a class being a sub-set of an existential property.
     */
	public OWLOntologyChange addSomeObjectClassExpression(OWLClass cl, OWLObjectProperty property, OWLClass value){
		List< Lock> mutexes = getMutexes( mutexReasoner, mutexAddRemovingClassDefinition);
		return new OWLReferencesCaller< OWLOntologyChange>(  mutexes, this) {
			@Override
			protected OWLOntologyChange performSynchronisedCall() {
				return getManipulator().addSomeObjectClassExpression( cl, property, value);
			}
		}.call();
	}
    /**
     * Returns the changes to make a class be a sub class of an object property in existence with a class value.
     * In symbols: {@code C &sub; p(&exist; V)}, where: {@code C} is the class, {@code p} the object property
     * and {@code V}, the class value.
     * Changes will be buffered if {@link OWLManipulator#isChangeBuffering()} is {@code true}, else they will be applied immediately.
     * @param className the name of the class object of the sub-setting relation ({@code C}).
     * @param propertyName the name of the property of the sub-setting relation ({@code p}).
     * @param valueName the name the value of the sub-setting relation ({@code V}).
     * @return the changes to be applied in order to make a class being a sub-set of an existential property.
     */
	public OWLOntologyChange addSomeObjectClassExpression(String className, String propertyName, String valueName){
		List< Lock> mutexes = getMutexes( mutexReasoner, mutexAddRemovingClassDefinition);
		return new OWLReferencesCaller< OWLOntologyChange>(  mutexes, this) {
			@Override
			protected OWLOntologyChange performSynchronisedCall() {
				return getManipulator().addSomeObjectClassExpression( className, propertyName, valueName);
			}
		}.call();
	}
    /**
     * Returns the changes to make a class be a sub class of an object property universally identifying a class value.
     * In symbols: {@code C &sub; p(&forall; V)}, where: {@code C} is the class, {@code p} the object property
     * and {@code V}, the class value.
     * Changes will be buffered if {@link OWLManipulator#isChangeBuffering()} is {@code true}, else they will be applied immediately.
     * @param cl the class object of the sub-setting relation ({@code C}).
     * @param property the property of the sub-setting relation ({@code p}).
     * @param value the value of the sub-setting relation ({@code V}).
     * @return the changes to be applied in order to make a class being a sub-set of an universal property.
     */
	public OWLOntologyChange addOnlyObjectClassExpression(OWLClass cl, OWLObjectProperty property, OWLClass value){
		List< Lock> mutexes = getMutexes( mutexReasoner, mutexAddRemovingClassDefinition);
		return new OWLReferencesCaller< OWLOntologyChange>(  mutexes, this) {
			@Override
			protected OWLOntologyChange performSynchronisedCall() {
				return getManipulator().addOnlyObjectClassExpression( cl, property, value);
			}
		}.call();
	}
    /**
     * Returns the changes to make a class be a sub class of an object property universally identifying a class value.
     * In symbols: {@code C &sub; p(&forall; V)}, where: {@code C} is the class, {@code p} the object property
     * and {@code V}, the class value.
     * Changes will be buffered if {@link OWLManipulator#isChangeBuffering()} is {@code true}, else they will be applied immediately.
     * @param className the name of the class object of the sub-setting relation ({@code C}).
     * @param propertyName the name of the property of the sub-setting relation ({@code p}).
     * @param valueName the name the value of the sub-setting relation ({@code V}).
     * @return the changes to be applied in order to make a class being a sub-set of an universal property.
     */
	public OWLOntologyChange addOnlyObjectClassExpression(String className, String propertyName, String valueName){
		List< Lock> mutexes = getMutexes( mutexReasoner, mutexAddRemovingClassDefinition);
		return new OWLReferencesCaller< OWLOntologyChange>(  mutexes, this) {
			@Override
			protected OWLOntologyChange performSynchronisedCall() {
				return getManipulator().addOnlyObjectClassExpression( className, propertyName, valueName);
			}
		}.call();
	}

    /**
     * Returns the changes to make a class be a sub class of a data property in existence with a data type value.
     * In symbols: {@code C &sub; p(&exist; D)}, where: {@code C} is the class, {@code p} the data property
     * and {@code D}, the type of data (supported {@link String}, {@link Integer}, {@link Double},
     * {@link Float} and {@link Long}).
     * Changes will be buffered if {@link OWLManipulator#isChangeBuffering()} is {@code true}, else they will be applied immediately.
     * @param cl the class object of the sub-setting relation ({@code C}).
     * @param property the property of the sub-setting relation ({@code p}).
     * @param type the Class representing a supported data type for the sub-setting relation ({@code D}).
     * @return the changes to be applied in order to make a class being a sub-set of an existential property.
     */
	public OWLOntologyChange addSomeDataClassExpression(OWLClass cl, OWLDataProperty property, Class type){
		List< Lock> mutexes = getMutexes( mutexReasoner, mutexAddRemovingClassDefinition);
		return new OWLReferencesCaller< OWLOntologyChange>(  mutexes, this) {
			@Override
			protected OWLOntologyChange performSynchronisedCall() {
				return getManipulator().addSomeDataClassExpression( cl, property, type);
			}
		}.call();
	}
    /**
     * Returns the changes to make a class be a sub class of a data property in existence with a data type value.
     * In symbols: {@code C &sub; p(&exist; D)}, where: {@code C} is the class, {@code p} the data property
     * and {@code D}, the type of data (supported {@link String}, {@link Integer}, {@link Double},
     * {@link Float} and {@link Long}).
     * Changes will be buffered if {@link OWLManipulator#isChangeBuffering()} is {@code true}, else they will be applied immediately.
     * @param className the name of the class object of the sub-setting relation ({@code C}).
     * @param propertyName the name of the property of the sub-setting relation ({@code p}).
     * @param type the Class representing a supported data type for the sub-setting relation ({@code D}).
     * @return the changes to be applied in order to make a class being a sub-set of an existential property.
     */
	public OWLOntologyChange addSomeDataClassExpression(String className, String propertyName, Class type){
		List< Lock> mutexes = getMutexes( mutexReasoner, mutexAddRemovingClassDefinition);
		return new OWLReferencesCaller< OWLOntologyChange>(  mutexes, this) {
			@Override
			protected OWLOntologyChange performSynchronisedCall() {
				return getManipulator().addSomeDataClassExpression( className, propertyName, type);
			}
		}.call();
	}
    /**
     * Returns the changes to make a class be a sub class of a data property universally identified by a data type value.
     * In symbols: {@code C &sub; p(&forall; D)}, where: {@code C} is the class, {@code p} the data property
     * and {@code D}, the type of data (supported {@link String}, {@link Integer}, {@link Double},
     * {@link Float} and {@link Long}).
     * Changes will be buffered if {@link OWLManipulator#isChangeBuffering()} is {@code true}, else they will be applied immediately.
     * @param cl the class object of the sub-setting relation ({@code C}).
     * @param property the property of the sub-setting relation ({@code p}).
     * @param type the Class representing a supported data type for the sub-setting relation ({@code D}).
     * @return the changes to be applied in order to make a class being a sub-set of an universal property.
     */
	public OWLOntologyChange addOnlyDataClassExpression(OWLClass cl, OWLDataProperty property, Class type){
		List< Lock> mutexes = getMutexes( mutexReasoner, mutexAddRemovingClassDefinition);
		return new OWLReferencesCaller< OWLOntologyChange>(  mutexes, this) {
			@Override
			protected OWLOntologyChange performSynchronisedCall() {
				return getManipulator().addOnlyDataClassExpression( cl, property, type);
			}
		}.call();
	}
    /**
     * Returns the changes to make a class be a sub class of a data property universally identified by a data type value.
     * In symbols: {@code C &sub; p(&forall; D)}, where: {@code C} is the class, {@code p} the data property
     * and {@code D}, the type of data (supported {@link String}, {@link Integer}, {@link Double},
     * {@link Float} and {@link Long}).
     * Changes will be buffered if {@link OWLManipulator#isChangeBuffering()} is {@code true}, else they will be applied immediately.
     * @param className the name of the class object of the sub-setting relation ({@code C}).
     * @param propertyName the name of the property of the sub-setting relation ({@code p}).
     * @param type the Class representing a supported data type for the sub-setting relation ({@code D}).
     * @return the changes to be applied in order to make a class being a sub-set of an universal property.
     */
	public OWLOntologyChange addOnlyDataClassExpression(String className, String propertyName, Class type){
		List< Lock> mutexes = getMutexes( mutexReasoner, mutexAddRemovingClassDefinition);
		return new OWLReferencesCaller< OWLOntologyChange>(  mutexes, this) {
			@Override
			protected OWLOntologyChange performSynchronisedCall() {
				return getManipulator().addOnlyDataClassExpression( className, propertyName, type);
			}
		}.call();
	}

    /**
     * Returns the changes to make a class be a sub class of an object property expression
     * minimally identified by a given cardinality class restriction.
     * In symbols: {@code C &sub; p(&lt;<sub>d</sub> V)}, where: {@code C} is the class, {@code p} the object property,
     * {@code V} is the class value and {@code d}, the cardinality.
     * Changes will be buffered if {@link OWLManipulator#isChangeBuffering()} is {@code true}, else they will be applied immediately.
     * @param cl the class object of the sub-setting relation ({@code C}).
     * @param property the property of the sub-setting relation ({@code p}).
     * @param cardinality the cardinality of the minimal relation ({@code d}).
     * @param value the value of the sub-setting relation ({@code V}).
     * @return the changes to be applied in order to make a class being a sub-set of a minimum number of properties
     * restricted to a class.
     */	
	public OWLOntologyChange addMinObjectClassExpression(OWLClass cl, OWLObjectProperty property, int cardinality, OWLClass value){
		List< Lock> mutexes = getMutexes( mutexReasoner, mutexAddRemovingClassDefinition);
		return new OWLReferencesCaller< OWLOntologyChange>(  mutexes, this) {
			@Override
			protected OWLOntologyChange performSynchronisedCall() {
				return getManipulator().addMinObjectClassExpression( cl, property, cardinality, value);
			}
		}.call();
	}
    /**
     * Returns the changes to make a class be a sub class of an object property  expression
     * minimally identified by a given cardinality class restriction.
     * In symbols: {@code C &sub; p(&lt;<sub>d</sub> V)}, where: {@code C} is the class, {@code p} the object property,
     * {@code V} is the class value and {@code d}, the cardinality.
     * Changes will be buffered if {@link OWLManipulator#isChangeBuffering()} is {@code true}, else they will be applied immediately.
     * @param className the name of the class object of the sub-setting relation ({@code C}).
     * @param propertyName the name of the property of the sub-setting relation ({@code p}).
     * @param cardinality the cardinality of the minimal relation ({@code d}).
     * @param valueName the name of the value of the sub-setting relation ({@code V}).
     * @return the changes to be applied in order to make a class being a sub-set of a minimum number of properties
     * restricted to a class.
     */
	public OWLOntologyChange addMinObjectClassExpression(String className, String propertyName, int cardinality, String valueName){
		List< Lock> mutexes = getMutexes( mutexReasoner, mutexAddRemovingClassDefinition);
		return new OWLReferencesCaller< OWLOntologyChange>(  mutexes, this) {
			@Override
			protected OWLOntologyChange performSynchronisedCall() {
				return getManipulator().addMinObjectClassExpression( className, propertyName, cardinality, valueName);
			}
		}.call();
	}
    /**
     * Returns the changes to make a class be a sub class of an object property  expression
     * maximally identified by a given cardinality class restriction.
     * In symbols: {@code C &sub; p(&gt;<sub>d</sub> V)}, where: {@code C} is the class, {@code p} the object property,
     * {@code V} is the class value and {@code d}, the cardinality.
     * Changes will be buffered if {@link OWLManipulator#isChangeBuffering()} is {@code true}, else they will be applied immediately.
     * @param cl the class object of the sub-setting relation ({@code C}).
     * @param property the property of the sub-setting relation ({@code p}).
     * @param cardinality the cardinality of the minimal relation ({@code d}).
     * @param value the value of the sub-setting relation ({@code V}).
     * @return the changes to be applied in order to make a class being a sub-set of a maximum number of properties
     * restricted to a class.
     */
	public OWLOntologyChange addMaxObjectClassExpression(OWLClass cl, OWLObjectProperty property, int cardinality, OWLClass value){
		List< Lock> mutexes = getMutexes( mutexReasoner, mutexAddRemovingClassDefinition);
		return new OWLReferencesCaller< OWLOntologyChange>(  mutexes, this) {
			@Override
			protected OWLOntologyChange performSynchronisedCall() {
				return getManipulator().addMaxObjectClassExpression( cl, property, cardinality, value);
			}
		}.call();
	}
    /**
     * Returns the changes to make a class be a sub class of an object property expression
     * maximally identified by a given cardinality class restriction.
     * In symbols: {@code C &sub; p(&gt;<sub>d</sub> V)}, where: {@code C} is the class, {@code p} the object property,
     * {@code V} is the class value and {@code d}, the cardinality.
     * Changes will be buffered if {@link OWLManipulator#isChangeBuffering()} is {@code true}, else they will be applied immediately.
     * @param className the name of the class object of the sub-setting relation ({@code C}).
     * @param propertyName the name of the property of the sub-setting relation ({@code p}).
     * @param cardinality the cardinality of the minimal relation ({@code d}).
     * @param valueName the name of the value of the sub-setting relation ({@code V}).
     * @return the changes to be applied in order to make a class being a sub-set of a maximum number of properties
     * restricted to a class.
     */
	public OWLOntologyChange addMaxObjectClassExpression( String className, String propertyName, int cardinality, String valueName){
		List< Lock> mutexes = getMutexes( mutexReasoner, mutexAddRemovingClassDefinition);
		return new OWLReferencesCaller< OWLOntologyChange>(  mutexes, this) {
			@Override
			protected OWLOntologyChange performSynchronisedCall() {
				return getManipulator().addMaxObjectClassExpression( className, propertyName, cardinality, valueName);
			}
		}.call();
	}
    /**
     * Returns the changes to make a class be a sub class of an object property expression
     * exactly identified by a given cardinality class restriction.
     * In symbols: {@code C &sub; p(=<sub>d</sub> V)}, where: {@code C} is the class, {@code p} the object property,
     * {@code V} is the class value and {@code d}, the cardinality.
     * Changes will be buffered if {@link OWLManipulator#isChangeBuffering()} is {@code true}, else they will be applied immediately.
     * @param cl the class object of the sub-setting relation ({@code C}).
     * @param property the property of the sub-setting relation ({@code p}).
     * @param cardinality the cardinality of the minimal relation ({@code d}).
     * @param value the value of the sub-setting relation ({@code V}).
     * @return the changes to be applied in order to make a class being a sub-set of a exact number of properties
     * restricted to a class.
     */
	public OWLOntologyChange addExactObjectClassExpression(OWLClass cl, OWLObjectProperty property, int cardinality, OWLClass value){
		List< Lock> mutexes = getMutexes( mutexReasoner, mutexAddRemovingClassDefinition);
		return new OWLReferencesCaller< OWLOntologyChange>(  mutexes, this) {
			@Override
			protected OWLOntologyChange performSynchronisedCall() {
				return getManipulator().addExactObjectClassExpression( cl, property, cardinality, value);
			}
		}.call();
	}
    /**
     * Returns the changes to make a class be a sub class of an object property expression
     * exactly identified by a given cardinality class restriction.
     * In symbols: {@code C &sub; p(=<sub>d</sub> V)}, where: {@code C} is the class, {@code p} the object property,
     * {@code V} is the class value and {@code d}, the cardinality.
     * Changes will be buffered if {@link OWLManipulator#isChangeBuffering()} is {@code true}, else they will be applied immediately.
     * @param className the name of the class object of the sub-setting relation ({@code C}).
     * @param propertyName the name of the property of the sub-setting relation ({@code p}).
     * @param cardinality the cardinality of the minimal relation ({@code d}).
     * @param valueName the name of the value of the sub-setting relation ({@code V}).
     * @return the changes to be applied in order to make a class being a sub-set of a exact number of properties
     * restricted to a class.
     */
	public OWLOntologyChange addExactObjectClassExpression( String className, String propertyName, int cardinality, String valueName){
		List< Lock> mutexes = getMutexes( mutexReasoner, mutexAddRemovingClassDefinition);
		return new OWLReferencesCaller< OWLOntologyChange>(  mutexes, this) {
			@Override
			protected OWLOntologyChange performSynchronisedCall() {
				return getManipulator().addExactObjectClassExpression( className, propertyName, cardinality, valueName);
			}
		}.call();
	}

    /**
     * Returns the changes to make a class be a sub class of a data property expression
     * minimally identified by a given cardinality class restriction.
     * In symbols: {@code C &sub; p(&lt;<sub>d</sub> D)}, where: {@code C} is the class, {@code p} the object property,
     * {@code V} is the class value, {@code d} the cardinality and {@code D}, the type of data (supported {@link String}, {@link Integer}, {@link Double},
     * {@link Float} and {@link Long}).
     * Changes will be buffered if {@link OWLManipulator#isChangeBuffering()} is {@code true}, else they will be applied immediately.
     * @param cl the class object of the sub-setting relation ({@code C}).
     * @param property the property of the sub-setting relation ({@code p}).
     * @param cardinality the cardinality of the minimal relation ({@code d}).
     * @param type the Class representing a supported data type for the sub-setting relation ({@code D}).
     * @return the changes to be applied in order to make a class being a sub-set of a minimum number of
     * properties restricted to a data type.
     */
	public OWLOntologyChange addMinDataClassExpression(OWLClass cl, OWLDataProperty property, int cardinality, Class type){
		List< Lock> mutexes = getMutexes( mutexReasoner, mutexAddCardinalityData);
		return new OWLReferencesCaller< OWLOntologyChange>(  mutexes, this) {
			@Override
			protected OWLOntologyChange performSynchronisedCall() {
				return getManipulator().addMinDataClassExpression( cl, property, cardinality, type);
			}
		}.call();
	}
    /**
     * Returns the changes to make a class be a sub class of a data property expression
     * minimally identified by a given cardinality class restriction.
     * In symbols: {@code C &sub; p(&lt;<sub>d</sub> D)}, where: {@code C} is the class, {@code p} the object property,
     * {@code V} is the class value, {@code d} the cardinality and {@code D}, the type of data (supported {@link String}, {@link Integer}, {@link Double},
     * {@link Float} and {@link Long}).
     * Changes will be buffered if {@link OWLManipulator#isChangeBuffering()} is {@code true}, else they will be applied immediately.
     * @param className the name of the class object of the sub-setting relation ({@code C}).
     * @param propertyName the name of the property of the sub-setting relation ({@code p}).
     * @param cardinality the cardinality of the minimal relation ({@code d}).
     * @param type the Class representing a supported data type for the sub-setting relation ({@code D}).
     * @return the changes to be applied in order to make a class being a sub-set of a minimum number of
     * properties restricted to a data type.
     */
	public OWLOntologyChange addMinDataClassExpression( String className, String propertyName, int cardinality, Class type){
		List< Lock> mutexes = getMutexes( mutexReasoner, mutexAddCardinalityData);
		return new OWLReferencesCaller< OWLOntologyChange>(  mutexes, this) {
			@Override
			protected OWLOntologyChange performSynchronisedCall() {
				return getManipulator().addMinDataClassExpression( className, propertyName, cardinality, type);
			}
		}.call();
	}
    /**
     * Returns the changes to make a class be a sub class of a data property expression
     * maximally identified by a given cardinality class restriction.
     * In symbols: {@code C &sub; p(&gt;<sub>d</sub> D)}, where: {@code C} is the class, {@code p} the object property,
     * {@code V} is the class value, {@code d} the cardinality and {@code D}, the type of data (supported {@link String}, {@link Integer}, {@link Double},
     * {@link Float} and {@link Long}).
     * Changes will be buffered if {@link OWLManipulator#isChangeBuffering()} is {@code true}, else they will be applied immediately.
     * @param cl the class object of the sub-setting relation ({@code C}).
     * @param property the property of the sub-setting relation ({@code p}).
     * @param cardinality the cardinality of the minimal relation ({@code d}).
     * @param type the Class representing a supported data type for the sub-setting relation ({@code D}).
     * @return the changes to be applied in order to make a class being a sub-set of a maximum number of
     * properties restricted to a data type.
     */
	public OWLOntologyChange addMaxDataClassExpression(OWLClass cl, OWLDataProperty property, int cardinality, Class type){
		List< Lock> mutexes = getMutexes( mutexReasoner, mutexAddCardinalityData);
		return new OWLReferencesCaller< OWLOntologyChange>(  mutexes, this) {
			@Override
			protected OWLOntologyChange performSynchronisedCall() {
				return getManipulator().addMaxDataClassExpression( cl, property, cardinality, type);
			}
		}.call();
	}
    /**
     * Returns the changes to make a class be a sub class of a data property expression
     * maximally identified by a given cardinality class restriction.
     * In symbols: {@code C &sub; p(&gt;<sub>d</sub> D)}, where: {@code C} is the class, {@code p} the object property,
     * {@code V} is the class value, {@code d} the cardinality and {@code D}, the type of data (supported {@link String}, {@link Integer}, {@link Double},
     * {@link Float} and {@link Long}).
     * Changes will be buffered if {@link OWLManipulator#isChangeBuffering()} is {@code true}, else they will be applied immediately.
     * @param className the name of the class object of the sub-setting relation ({@code C}).
     * @param propertyName the name of the property of the sub-setting relation ({@code p}).
     * @param cardinality the cardinality of the minimal relation ({@code d}).
     * @param type the Class representing a supported data type for the sub-setting relation ({@code D}).
     * @return the changes to be applied in order to make a class being a sub-set of a maximum number of
     * properties restricted to a data type.
     */
	public OWLOntologyChange addMaximalDataClassExpression( String className, String propertyName, int cardinality, Class type){
		List< Lock> mutexes = getMutexes( mutexReasoner, mutexAddCardinalityData);
		return new OWLReferencesCaller< OWLOntologyChange>(  mutexes, this) {
			@Override
			protected OWLOntologyChange performSynchronisedCall() {
				return getManipulator().addMaxDataClassExpression( className, propertyName, cardinality, type);
			}
		}.call();
	}
    /**
     * Returns the changes to make a class be a sub class of a data property expression
     * exactly identified by a given cardinality class restriction.
     * In symbols: {@code C &sub; p(=<sub>d</sub> D)}, where: {@code C} is the class, {@code p} the object property,
     * {@code V} is the class value, {@code d} the cardinality and {@code D}, the type of data (supported {@link String}, {@link Integer}, {@link Double},
     * {@link Float} and {@link Long}).
     * Changes will be buffered if {@link OWLManipulator#isChangeBuffering()} is {@code true}, else they will be applied immediately.
     * @param cl the class object of the sub-setting relation ({@code C}).
     * @param property the property of the sub-setting relation ({@code p}).
     * @param cardinality the cardinality of the minimal relation ({@code d}).
     * @param type the Class representing a supported data type for the sub-setting relation ({@code D}).
     * @return the changes to be applied in order to make a class being a sub-set of an exact number of
     * properties restricted to a data type.
     */
	public OWLOntologyChange addExactDataClassExpression(OWLClass cl, OWLDataProperty property, int cardinality, Class type){
		List< Lock> mutexes = getMutexes( mutexReasoner, mutexAddCardinalityData);
		return new OWLReferencesCaller< OWLOntologyChange>(  mutexes, this) {
			@Override
			protected OWLOntologyChange performSynchronisedCall() {
				return getManipulator().addExactDataClassExpression( cl, property, cardinality, type);
			}
		}.call();
	}
    /**
     * Returns the changes to make a class be a sub class of a data property expression
     * exactly identified by a given cardinality class restriction.
     * In symbols: {@code C &sub; p(=<sub>d</sub> D)}, where: {@code C} is the class, {@code p} the object property,
     * {@code V} is the class value, {@code d} the cardinality and {@code D}, the type of data (supported {@link String}, {@link Integer}, {@link Double},
     * {@link Float} and {@link Long}).
     * Changes will be buffered if {@link OWLManipulator#isChangeBuffering()} is {@code true}, else they will be applied immediately.
     * @param className the name of the class object of the sub-setting relation ({@code C}).
     * @param propertyName the name of the property of the sub-setting relation ({@code p}).
     * @param cardinality the cardinality of the minimal relation ({@code d}).
     * @param type the Class representing a supported data type for the sub-setting relation ({@code D}).
     * @return the changes to be applied in order to make a class being a sub-set of an exact number of
     * properties restricted to a data type.
     */
	public OWLOntologyChange addExactDataClassExpression( String className, String propertyName, int cardinality, Class type){
		List< Lock> mutexes = getMutexes( mutexReasoner, mutexAddCardinalityData);
		return new OWLReferencesCaller< OWLOntologyChange>(  mutexes, this) {
			@Override
			protected OWLOntologyChange performSynchronisedCall() {
				return getManipulator().addExactDataClassExpression( className, propertyName, cardinality, type);
			}
		}.call();
	}

    /**
     * Given a class {@code C}, it uses {@link org.semanticweb.owlapi.change.ConvertEquivalentClassesToSuperClasses}
     * to convert all the sub class axioms of {@code C} into a conjunctions of expressions
     * in the definition of the class itself.
     * <b>REMARK:</b> remember to apply all changes to be sure that this method
     * behaves correctly.
     * @param cl the class to be converted from sub classing to equivalent expression.
     * @return the changes to be applied in order to make all the sub axioms of a class being
     * the conjunction of its equivalent expression.
     */
    public List<OWLOntologyChange> convertSuperClassesToEquivalentClass(OWLClass cl){
        List< Lock> mutexes = getMutexes( mutexReasoner, mutexConvertEquivalentClass);
        return new OWLReferencesCaller< List< OWLOntologyChange>>(  mutexes, this) {
            @Override
            protected List< OWLOntologyChange> performSynchronisedCall() {
                return getManipulator().convertSuperClassesToEquivalentClass( cl);
            }
        }.call();
    }
    /**
     * Given a class {@code C}, it uses {@link org.semanticweb.owlapi.change.ConvertEquivalentClassesToSuperClasses}
     * to convert all the sub class axioms of {@code C} into a conjunctions of expressions
     * in the definition of the class itself.
     * <b>REMARK:</b> remember to apply all changes to be sure that this method
     * behaves correctly.
     * @param className the name of the class to be converted from sub classing to equivalent expression.
     * @return the changes to be applied in order to make all the sub axioms of a class being
     * the conjunction of its equivalent expression.
     */
    public List<OWLOntologyChange> convertSuperClassesToEquivalentClass( String className){
        List< Lock> mutexes = getMutexes( mutexReasoner, mutexConvertEquivalentClass);
        return new OWLReferencesCaller< List< OWLOntologyChange>>(  mutexes, this) {
            @Override
            protected List< OWLOntologyChange> performSynchronisedCall() {
                return getManipulator().convertSuperClassesToEquivalentClass( className);
            }
        }.call();
    }


	// ------------------------------------------------------------   methods for REMOVING entities
	/**
	 * This method calls {@link OWLManipulator#removeObjectPropertyB2Individual(OWLNamedIndividual, OWLObjectProperty, OWLNamedIndividual)}
	 * in order to remove an object property from an individual.
	 * @param ind the individual which has the property to remove.
	 * @param prop the property to remove.
	 * @param value the value of the property to remove.
	 * @return the changes to be done in order to remove an object property from an individual. (see {@link OWLManipulator} for more info)
	 */
	public OWLOntologyChange removeObjectPropertyB2Individual( OWLNamedIndividual ind, OWLObjectProperty prop, OWLNamedIndividual value){
		List< Lock> mutexes = getMutexes( mutexReasoner, mutexRemoveObjPropB2Ind);
		return new OWLReferencesCaller< OWLOntologyChange>(  mutexes, this) {
			@Override
			protected OWLOntologyChange performSynchronisedCall() {
				return getManipulator().removeObjectPropertyB2Individual( ind, prop,value);
			}
		}.call();
	}
	/**
	 * This method calls {@link OWLManipulator#removeObjectPropertyB2Individual(String, String, String)}
	 * in order to remove an object property from an individual.
	 * @param individualName the name of the individual which has the property to remove.
	 * @param propName the name of the property to remove.
	 * @param valueName the name of the value of the property to remove.
	 * @return the changes to be done in order to remove an object property from an individual. (see {@link OWLManipulator} for more info)
	 */
	public OWLOntologyChange removeObjectPropertyB2Individual( String individualName, String propName, String valueName){
		List< Lock> mutexes = getMutexes( mutexReasoner, mutexRemoveObjPropB2Ind);
		return new OWLReferencesCaller< OWLOntologyChange>(  mutexes, this) {
			@Override
			protected OWLOntologyChange performSynchronisedCall() {
				return getManipulator().removeObjectPropertyB2Individual( individualName, propName,valueName);
			}
		}.call();
	}

	/**
	 * This method calls {@link OWLManipulator#removeDataPropertyB2Individual(OWLNamedIndividual, OWLDataProperty, OWLLiteral)}
	 * in order to remove a data property from an individual.
	 * @param ind the individual which has the property to remove.
	 * @param prop the property to remove.
	 * @param value the value of the property to remove.
	 * @return the changes to be done in order to remove a data property from an individual. (see {@link OWLManipulator} for more info)
	 */
	public OWLOntologyChange removeDataPropertyB2Individual(OWLNamedIndividual ind, OWLDataProperty prop, OWLLiteral value){
		List< Lock> mutexes = getMutexes( mutexReasoner, mutexRemoveDataPropB2Ind);
		return new OWLReferencesCaller< OWLOntologyChange>(  mutexes, this) {
			@Override
			protected OWLOntologyChange performSynchronisedCall() {
				return getManipulator().removeDataPropertyB2Individual( ind, prop, value);
			}
		}.call();
	}
	/**
	 * This method calls {@link OWLManipulator#removeDataPropertyB2Individual(String, String, Object)}
	 * in order to remove a data property from an individual.
	 * @param individualName the name of the individual which has the property to remove.
	 * @param propertyName the name of the property to remove.
	 * @param value the name of the value of the property to remove.
	 * @return the changes to be done in order to remove a data property from an individual. (see {@link OWLManipulator} for more info)
	 */
	public OWLOntologyChange removeDataPropertyB2Individual( String individualName, String propertyName, Object value){
		List< Lock> mutexes = getMutexes( mutexReasoner, mutexRemoveDataPropB2Ind);
		return new OWLReferencesCaller< OWLOntologyChange>(  mutexes, this) {
			@Override
			protected OWLOntologyChange performSynchronisedCall() {
				return getManipulator().removeDataPropertyB2Individual( individualName, propertyName, value);
			}
		}.call();
	}


	/**
	 * This method calls {@link OWLManipulator#removeIndividualB2Class(OWLNamedIndividual, OWLClass)}
	 * in order to remove the assertion of an individual to be classified into a class.
	 * @param ind the individual which has to be removed from a class.
	 * @param cls the class from which the individual should be removed.
	 * @return the changes to be done in order to remove an individual from a class. (see {@link OWLManipulator} for more info)
	 */
	public OWLOntologyChange removeIndividualB2Class(OWLNamedIndividual ind, OWLClass cls){
		List< Lock> mutexes = getMutexes( mutexReasoner, mutexRemoveIndB2Class);
		return new OWLReferencesCaller< OWLOntologyChange>(  mutexes, this) {
			@Override
			protected OWLOntologyChange performSynchronisedCall() {
				return getManipulator().removeIndividualB2Class(ind, cls);
			}
		}.call();
	}
	/**
	 * This method calls {@link OWLManipulator#removeIndividualB2Class(String, String)}
	 * in order to remove the assertion of an individual to be classified into a class.
	 * @param individualName the name of the individual which has to be removed from a class.
	 * @param className the name of the class from which the individual should be removed.
	 * @return the changes to be done in order to remove an individual from a class. (see {@link OWLManipulator} for more info)
	 */
	public OWLOntologyChange removeIndividualB2Class(String individualName, String className){
		List< Lock> mutexes = getMutexes( mutexReasoner, mutexRemoveIndB2Class);
		return new OWLReferencesCaller< OWLOntologyChange>(  mutexes, this) {
			@Override
			protected OWLOntologyChange performSynchronisedCall() {
				return getManipulator().removeIndividualB2Class( individualName, className);
			}
		}.call();
	}

	/**
	 * This method calls {@link OWLManipulator#removeIndividual(OWLNamedIndividual)}
	 * in order to remove an individual from the ontology.
	 * @param individual the individual to be removed.
	 * @return the changes to be done in order to remove an individual from the ontology. (see {@link OWLManipulator} for more info)
	 */
	public List<RemoveAxiom> removeIndividual( OWLNamedIndividual individual){ 
		List< Lock> mutexes = getMutexes( mutexReasoner, mutexRemoveInd);
		return new OWLReferencesCaller< List< RemoveAxiom>>(  mutexes, this) {
			@Override
			protected List<RemoveAxiom> performSynchronisedCall() {
				return getManipulator().removeIndividual(individual);
			}
		}.call();
	}
	/**
	 * This method calls {@link OWLManipulator#removeIndividual(OWLNamedIndividual)}
	 * in order to remove an individual from the ontology.
	 * @param indName the name of the individual to be removed.
	 * @return the changes to be done in order to remove an individual from the ontology. (see {@link OWLManipulator} for more info)
	 */
	public List<RemoveAxiom> removeIndividual( String indName){ 
		List< Lock> mutexes = getMutexes( mutexReasoner, mutexRemoveInd);
		return new OWLReferencesCaller< List< RemoveAxiom>>(  mutexes, this) {
			@Override
			protected List< RemoveAxiom> performSynchronisedCall() {
				return getManipulator().removeIndividual( indName);
			}
		}.call();
	}
	/**
	 * This method calls {@link OWLManipulator#removeIndividual(Set)}
	 * in order to remove an individual from the ontology.
	 * @param individuals the set of individuals to be removed.
	 * @return the changes to be done in order to remove the set of individuals from the ontology. (see {@link OWLManipulator} for more info)
	 */
	public List<OWLOntologyChange> removeIndividual( Set< OWLNamedIndividual> individuals){ 
		List< Lock> mutexes = getMutexes( mutexReasoner, mutexRemoveInd);
		return new OWLReferencesCaller< List< OWLOntologyChange>>(  mutexes, this) {
			@Override
			protected List< OWLOntologyChange> performSynchronisedCall() {
				return getManipulator().removeIndividual(individuals);
			}
		}.call();
	}

	/** This method calls {@link OWLManipulator#removeClass(String)}
	 * in order to remove a class into the ontology.
	 * @param className the name of the class to be removed from the ontology.
	 * @return the changes to be done in order to remove a class from the ontology. (see {@link OWLManipulator} for more info)
	 */
	public OWLOntologyChange removeClass( String className){
		List< Lock> mutexes = getMutexes( mutexReasoner, mutexRemoveClass);
		return new OWLReferencesCaller< OWLOntologyChange>(  mutexes, this) {
			@Override
			protected OWLOntologyChange performSynchronisedCall() {
				return getManipulator().removeClass( className);
			}
		}.call();
	}
	/**
	 * This method calls {@link OWLManipulator#removeClass(OWLClass)}
	 * in order to remove a class into the ontology.
	 * @param cls the class to be removed into the ontology.
	 * @return the changes to be done in order to remove a class from the ontology an individual into a class. (see {@link OWLManipulator} for more info)
	 */
	public OWLOntologyChange removeClass( OWLClass cls){
		List< Lock> mutexes = getMutexes( mutexReasoner, mutexRemoveClass);
		return new OWLReferencesCaller< OWLOntologyChange>(  mutexes, this) {
			@Override
			protected OWLOntologyChange performSynchronisedCall() {
				return getManipulator().removeClass( cls);
			}
		}.call();
	}
	
	/**
	 * This method calls {@link OWLManipulator#removeSubClassOf(String, String)}
	 * in order to remove a class assertion to be a sub class of a specified entity.
	 * @param superClassName the name of the class in which remove the sub class.
	 * @param subClassName the name of the class to remove as sub class of the specified class.
	 * @return the changes to be done in order to remove a sub class assertion by specifying its super class. (see {@link OWLManipulator} for more info)
	 */
	public OWLOntologyChange removeSubClassOf( String superClassName, String subClassName){
		List< Lock> mutexes = getMutexes( mutexReasoner, mutexRemoveSubClass);
		return new OWLReferencesCaller< OWLOntologyChange>(  mutexes, this) {
			@Override
			protected OWLOntologyChange performSynchronisedCall() {
				return getManipulator().removeSubClassOf( superClassName, subClassName);
			}
		}.call();
	}
	/**
	 * This method calls {@link OWLManipulator#removeSubClassOf(OWLClass, OWLClass)}
	 * in order to remove a class assertion to be a sub class of a specified entity.
	 * @param superClass the class in which remove the sub class.
	 * @param subClass the class to remove as sub class of the specified class.
	 * @return the changes to be done in order to remove a sub class assertion by specifying its super class. (see {@link OWLManipulator} for more info)
	 */
	public OWLOntologyChange removeSubClassOf( OWLClass superClass, OWLClass subClass){
		List< Lock> mutexes = getMutexes( mutexReasoner, mutexRemoveSubClass);
		return new OWLReferencesCaller< OWLOntologyChange>(  mutexes, this) {
			@Override
			protected OWLOntologyChange performSynchronisedCall() {
				return getManipulator().removeSubClassOf( superClass, subClass);
			}
		}.call();
	}


	/**
	 * This method calls {@link OWLManipulator#removeSubDataPropertyOf(String, String)}
	 * in order to remove a data property assertion to be a sub-property of a specified entity.
	 * @param superPropertyName the name of the data property in which remove the sub property.
	 * @param subPropertyName the name of the data property to remove as sub property of the specified class.
	 * @return the changes to be done in order to remove a sub data property assertion by specifying its super property. (see {@link OWLManipulator} for more info)
	 */
	public OWLOntologyChange removeSubDataPropertyOf( String superPropertyName, String subPropertyName){
		List< Lock> mutexes = getMutexes( mutexReasoner, mutexRemoveSubDataProperty);
		return new OWLReferencesCaller< OWLOntologyChange>(  mutexes, this) {
			@Override
			protected OWLOntologyChange performSynchronisedCall() {
				return getManipulator().removeSubDataPropertyOf( superPropertyName, subPropertyName);
			}
		}.call();
	}
	/**
	 * This method calls {@link OWLManipulator#removeSubDataPropertyOf(OWLDataProperty, OWLDataProperty)}
	 * in order to remove a data property assertion to be a sub property of a specified entity.
	 * @param superProperty the data property in which remove the sub property.
	 * @param subProperty the data property to remove as sub property of the specified class.
	 * @return the changes to be done in order to remove a sub data property assertion by specifying its super property. (see {@link OWLManipulator} for more info)
	 */
	public OWLOntologyChange removeSubDataPropertyOf( OWLDataProperty superProperty, OWLDataProperty subProperty){
		List< Lock> mutexes = getMutexes( mutexReasoner, mutexRemoveSubDataProperty);
		return new OWLReferencesCaller< OWLOntologyChange>(  mutexes, this) {
			@Override
			protected OWLOntologyChange performSynchronisedCall() {
				return getManipulator().removeSubDataPropertyOf( superProperty, subProperty);
			}
		}.call();
	}

	/**
	 * This method calls {@link OWLManipulator#removeSubObjectPropertyOf(String, String)}
	 * in order to remove an object property assertion to be a sub property of a specified entity.
	 * @param superPropertyName the name of the object property in which remove the sub property.
	 * @param subPropertyName the name of the object property to remove as sub property of the specified property.
	 * @return the changes to be done in order to remove a sub object property assertion by specifying its super property. (see {@link OWLManipulator} for more info)
	 */
	public OWLOntologyChange removeSubObjectPropertyOf( String superPropertyName, String subPropertyName){
		List< Lock> mutexes = getMutexes( mutexReasoner, mutexRemoveSubObjectProperty);
		return new OWLReferencesCaller< OWLOntologyChange>(  mutexes, this) {
			@Override
			protected OWLOntologyChange performSynchronisedCall() {
				return getManipulator().removeSubObjectPropertyOf( superPropertyName, subPropertyName);
			}
		}.call();
	}
	/**
	 * This method calls {@link OWLManipulator#removeSubObjectPropertyOf(OWLObjectProperty, OWLObjectProperty)}
	 * in order to remove a object property assertion to be a sub property of a specified entity.
	 * @param superProperty the object property in which remove the sub property.
	 * @param subProperty the class to remove as sub object property of the specified property.
	 * @return the changes to be done in order to remove a sub object property assertion by specifying its super property. (see {@link OWLManipulator} for more info)
	 */
	public OWLOntologyChange removeSubObjectPropertyOf( OWLObjectProperty superProperty, OWLObjectProperty subProperty){
		List< Lock> mutexes = getMutexes( mutexReasoner, mutexRemoveSubObjectProperty);
		return new OWLReferencesCaller< OWLOntologyChange>(  mutexes, this) {
			@Override
			protected OWLOntologyChange performSynchronisedCall() {
				return getManipulator().removeSubObjectPropertyOf( superProperty, subProperty);
			}
		}.call();
	}

    // depending on the same mutex as adding min/max object class expression
    /**
     * Returns the changes to make a class no more being a sub class of an
     * object property in existence with a class value.
     * In symbols, it will be no more true that: {@code C &sub; p(&exist; V)},
     * where: {@code C} is the class, {@code p} the object property
     * and {@code V}, the class value.
     * Changes will be buffered if {@link OWLManipulator#isChangeBuffering()} is {@code true}, else they will be applied immediately.
     * @param cl the class object of the sub-setting relation ({@code C}).
     * @param property the property of the sub-setting relation ({@code p}).
     * @param value the value of the sub-setting relation ({@code V}).
     * @return the changes to be applied in order to remove the fact that a class
     * is a sub-set of an existential property.
     */
	public OWLOntologyChange removeSomeObjectClassExpression(OWLClass cl, OWLObjectProperty property, OWLClass value){
		List< Lock> mutexes = getMutexes( mutexReasoner, mutexAddRemovingClassDefinition);
		return new OWLReferencesCaller< OWLOntologyChange>(  mutexes, this) {
			@Override
			protected OWLOntologyChange performSynchronisedCall() {
				return getManipulator().removeSomeObjectClassExpression( cl, property, value);
			}
		}.call();
	}
    /**
     * Returns the changes to make a class no more being a sub class of an
     * object property in existence with a class value.
     * In symbols, it will be no more true that: {@code C &sub; p(&exist; V)},
     * where: {@code C} is the class, {@code p} the object property
     * and {@code V}, the class value.
     * Changes will be buffered if {@link OWLManipulator#isChangeBuffering()} is {@code true}, else they will be applied immediately.
     * @param className the name of the class object of the sub-setting relation ({@code C}).
     * @param propertyName the name of the property of the sub-setting relation ({@code p}).
     * @param valueName the name of the value of the sub-setting relation ({@code V}).
     * @return the changes to be applied in order to remove the fact that a class
     * is a sub-set of an existential property.
     */
	public OWLOntologyChange removeSomeObjectClassExpression(String className, String propertyName, String valueName){
		List< Lock> mutexes = getMutexes( mutexReasoner, mutexAddRemovingClassDefinition);
		return new OWLReferencesCaller< OWLOntologyChange>(  mutexes, this) {
			@Override
			protected OWLOntologyChange performSynchronisedCall() {
				return getManipulator().removeSomeObjectClassExpression( className, propertyName, valueName);
			}
		}.call();
	}
    /**
     * Returns the changes to make a class no more being a sub class of an
     * object property universally identified with a class value.
     * In symbols, it will be no more true that: {@code C &sub; p(&forall; V)},
     * where: {@code C} is the class, {@code p} the object property
     * and {@code V}, the class value.
     * Changes will be buffered if {@link OWLManipulator#isChangeBuffering()} is {@code true}, else they will be applied immediately.
     * @param cl the class object of the sub-setting relation ({@code C}).
     * @param property the property of the sub-setting relation ({@code p}).
     * @param value the value of the sub-setting relation ({@code V}).
     * @return the changes to be applied in order to remove the fact that a class
     * is a sub-set of an universal property.
     */
	public OWLOntologyChange removeOnlyObjectClassExpression(OWLClass cl, OWLObjectProperty property, OWLClass value){
		List< Lock> mutexes = getMutexes( mutexReasoner, mutexAddRemovingClassDefinition);
		return new OWLReferencesCaller< OWLOntologyChange>(  mutexes, this) {
			@Override
			protected OWLOntologyChange performSynchronisedCall() {
				return getManipulator().removeOnlyObjectClassExpression( cl, property, value);
			}
		}.call();
	}
    /**
     * Returns the changes to make a class no more being a sub class of an
     * object property universally identified with a class value.
     * In symbols, it will be no more true that: {@code C &sub; p(&forall; V)},
     * where: {@code C} is the class, {@code p} the object property
     * and {@code V}, the class value.
     * Changes will be buffered if {@link OWLManipulator#isChangeBuffering()} is {@code true}, else they will be applied immediately.
     * @param className the name of the class object of the sub-setting relation ({@code C}).
     * @param propertyName the name of the property of the sub-setting relation ({@code p}).
     * @param valueName the name of the value of the sub-setting relation ({@code V}).
     * @return the changes to be applied in order to remove the fact that a class
     * is a sub-set of an universal property.
     */
	public OWLOntologyChange removeOnlyObjectClassExpression(String className, String propertyName, String valueName){
		List< Lock> mutexes = getMutexes( mutexReasoner, mutexAddRemovingClassDefinition);
		return new OWLReferencesCaller< OWLOntologyChange>(  mutexes, this) {
			@Override
			protected OWLOntologyChange performSynchronisedCall() {
				return getManipulator().removeOnlyObjectClassExpression( className, propertyName, valueName);
			}
		}.call();
	}

	// depending on the same mutex as adding min/max object class expression
    /**
     * Returns the changes to make a class not being a sub class of a data property,
     * in existence with a data type value, anymore.
     * In symbols, it will be not long true that: {@code C &sub; p(&exist; D)},
     * where: {@code C} is the class, {@code p} the data property
     * and {@code D}, the type of data (supported {@link String}, {@link Integer}, {@link Double},
     * {@link Float} and {@link Long}).
     * Changes will be buffered if {@link OWLManipulator#isChangeBuffering()} is {@code true}, else they will be applied immediately.
     * @param cl the class object of the sub-setting relation ({@code C}).
     * @param property the property of the sub-setting relation ({@code p}).
     * @param type the Class representing a supported data type for the sub-setting relation ({@code D}).
     * @return the changes to be applied in order to remove the fact that
     * a class is a sub-set of an existential property.
     */
    public OWLOntologyChange removeSomeDataClassExpression(OWLClass cl, OWLDataProperty property, Class type){
		List< Lock> mutexes = getMutexes( mutexReasoner, mutexAddRemovingClassDefinition);
		return new OWLReferencesCaller< OWLOntologyChange>(  mutexes, this) {
			@Override
			protected OWLOntologyChange performSynchronisedCall() {
				return getManipulator().removeSomeDataClassExpression( cl, property, type);
			}
		}.call();
	}
    /**
     * Returns the changes to make a class not being a sub class of a data property,
     * in existence with a data type value, anymore.
     * In symbols, it will be not long true that: {@code C &sub; p(&exist; D)},
     * where: {@code C} is the class, {@code p} the data property
     * and {@code D}, the type of data (supported {@link String}, {@link Integer}, {@link Double},
     * {@link Float} and {@link Long}).
     * Changes will be buffered if {@link OWLManipulator#isChangeBuffering()} is {@code true}, else they will be applied immediately.
     * @param className the name of the class object of the sub-setting relation ({@code C}).
     * @param propertyName the name of the property of the sub-setting relation ({@code p}).
     * @param type the Class representing a supported data type for the sub-setting relation ({@code D}).
     * @return the changes to be applied in order to remove the fact that
     * a class is a sub-set of an existential property.
     */
	public OWLOntologyChange removeSomeDataClassExpression(String className, String propertyName, Class type){
		List< Lock> mutexes = getMutexes( mutexReasoner, mutexAddRemovingClassDefinition);
		return new OWLReferencesCaller< OWLOntologyChange>(  mutexes, this) {
			@Override
			protected OWLOntologyChange performSynchronisedCall() {
				return getManipulator().removeSomeDataClassExpression( className, propertyName, type);
			}
		}.call();
	}
    /**
     * Returns the changes to make a class not being a sub class of a data property,
     * universally qualified by a data type value, anymore.
     * In symbols, it will be not long true that: {@code C &sub; p(&forall; D)},
     * where: {@code C} is the class, {@code p} the data property
     * and {@code D}, the type of data (supported {@link String}, {@link Integer}, {@link Double},
     * {@link Float} and {@link Long}).
     * Changes will be buffered if {@link OWLManipulator#isChangeBuffering()} is {@code true}, else they will be applied immediately.
     * @param cl the class object of the sub-setting relation ({@code C}).
     * @param property the property of the sub-setting relation ({@code p}).
     * @param type the Class representing a supported data type for the sub-setting relation ({@code D}).
     * @return the changes to be applied in order to remove the fact that
     * a class is a sub-set of an universal property.
     */
	public OWLOntologyChange removeOnlyDataClassExpression(OWLClass cl, OWLDataProperty property, Class type){
		List< Lock> mutexes = getMutexes( mutexReasoner, mutexAddRemovingClassDefinition);
		return new OWLReferencesCaller< OWLOntologyChange>(  mutexes, this) {
			@Override
			protected OWLOntologyChange performSynchronisedCall() {
				return getManipulator().removeOnlyDataClassExpression( cl, property, type);
			}
		}.call();
	}
    /**
     * Returns the changes to make a class not being a sub class of a data property,
     * universally qualified by a data type value, anymore.
     * In symbols, it will be not long true that: {@code C &sub; p(&forall; D)},
     * where: {@code C} is the class, {@code p} the data property
     * and {@code D}, the type of data (supported {@link String}, {@link Integer}, {@link Double},
     * {@link Float} and {@link Long}).
     * Changes will be buffered if {@link OWLManipulator#isChangeBuffering()} is {@code true}, else they will be applied immediately.
     * @param className the name of the class object of the sub-setting relation ({@code C}).
     * @param propertyName the name of the property of the sub-setting relation ({@code p}).
     * @param type the Class representing a supported data type for the sub-setting relation ({@code D}).
     * @return the changes to be applied in order to remove the fact that
     * a class is a sub-set of an universal property.
     */
	public OWLOntologyChange removeOnlyDataClassExpression(String className, String propertyName, Class type){
		List< Lock> mutexes = getMutexes( mutexReasoner, mutexAddRemovingClassDefinition);
		return new OWLReferencesCaller< OWLOntologyChange>(  mutexes, this) {
			@Override
			protected OWLOntologyChange performSynchronisedCall() {
				return getManipulator().removeOnlyDataClassExpression( className, propertyName, type);
			}
		}.call();
	}

	// depending on the same mutex as adding min/max object class expression
    /**
     * Returns the changes to make a class not being a sub class of an object property expression,
     * minimally identified by a given cardinality class restriction, anymore.
     * In symbols, it will be no more true that:: {@code C &sub; p(&lt;<sub>d</sub> V)},
     * where: {@code C} is the class, {@code p} the object property,
     * {@code V} is the class value and {@code d}, the cardinality.
     * Changes will be buffered if {@link OWLManipulator#isChangeBuffering()} is {@code true}, else they will be applied immediately.
     * @param cl the class object of the sub-setting relation ({@code C}).
     * @param property the property of the sub-setting relation ({@code p}).
     * @param cardinality the cardinality of the minimal relation ({@code d}).
     * @param value the value of the sub-setting relation ({@code V}).
     * @return the changes to be applied in order to remove tha fact that
     * a class is a sub-set of a minimum number of properties
     * restricted to a class.
     */
	public OWLOntologyChange removeMinObjectClassExpression(OWLClass cl, OWLObjectProperty property, int cardinality, OWLClass value){
		List< Lock> mutexes = getMutexes( mutexReasoner, mutexAddRemovingClassDefinition);
		return new OWLReferencesCaller< OWLOntologyChange>(  mutexes, this) {
			@Override
			protected OWLOntologyChange performSynchronisedCall() {
				return getManipulator().removeMinObjectClassExpression( cl, property, cardinality, value);
			}
		}.call();
	}
    /**
     * Returns the changes to make a class not being a sub class of an object property expression,
     * minimally identified by a given cardinality class restriction, anymore.
     * In symbols, it will be no more true that:: {@code C &sub; p(&lt;<sub>d</sub> V)},
     * where: {@code C} is the class, {@code p} the object property,
     * {@code V} is the class value and {@code d}, the cardinality.
     * Changes will be buffered if {@link OWLManipulator#isChangeBuffering()} is {@code true}, else they will be applied immediately.
     * @param className the name of the class object of the sub-setting relation ({@code C}).
     * @param propertyName the name of the property of the sub-setting relation ({@code p}).
     * @param cardinality the cardinality of the minimal relation ({@code d}).
     * @param valueName the name of the value of the sub-setting relation ({@code V}).
     * @return the changes to be applied in order to remove tha fact that
     * a class is a sub-set of a minimum number of properties
     * restricted to a class.
     */
	public OWLOntologyChange removeMinObjectClassExpression(String className, String propertyName, int cardinality, String valueName){
		List< Lock> mutexes = getMutexes( mutexReasoner, mutexAddRemovingClassDefinition);
		return new OWLReferencesCaller< OWLOntologyChange>(  mutexes, this) {
			@Override
			protected OWLOntologyChange performSynchronisedCall() {
				return getManipulator().removeMinObjectClassExpression( className, propertyName, cardinality, valueName);
			}
		}.call();
	}
    /**
     * Returns the changes to make a class not being a sub class of an object property expression,
     * maximally identified by a given cardinality class restriction, anymore.
     * In symbols, it will be no more true that:: {@code C &sub; p(&gt;<sub>d</sub> V)},
     * where: {@code C} is the class, {@code p} the object property,
     * {@code V} is the class value and {@code d}, the cardinality.
     * Changes will be buffered if {@link OWLManipulator#isChangeBuffering()} is {@code true}, else they will be applied immediately.
     * @param cl the class object of the sub-setting relation ({@code C}).
     * @param property the property of the sub-setting relation ({@code p}).
     * @param cardinality the cardinality of the minimal relation ({@code d}).
     * @param value the value of the sub-setting relation ({@code V}).
     * @return the changes to be applied in order to remove tha fact that
     * a class is a sub-set of a maximum number of properties
     * restricted to a class.
     */
	public OWLOntologyChange removeMaxObjectClassExpression(OWLClass cl, OWLObjectProperty property, int cardinality, OWLClass value){
		List< Lock> mutexes = getMutexes( mutexReasoner, mutexAddRemovingClassDefinition);
		return new OWLReferencesCaller< OWLOntologyChange>(  mutexes, this) {
			@Override
			protected OWLOntologyChange performSynchronisedCall() {
				return getManipulator().removeMaxObjectClassExpression( cl, property, cardinality, value);
			}
		}.call();
	}
    /**
     * Returns the changes to make a class not being a sub class of an object property expression,
     * maximally identified by a given cardinality class restriction, anymore.
     * In symbols, it will be no more true that:: {@code C &sub; p(&gt;<sub>d</sub> V)},
     * where: {@code C} is the class, {@code p} the object property,
     * {@code V} is the class value and {@code d}, the cardinality.
     * Changes will be buffered if {@link OWLManipulator#isChangeBuffering()} is {@code true}, else they will be applied immediately.
     * @param className the name of the class object of the sub-setting relation ({@code C}).
     * @param propertyName the name of the property of the sub-setting relation ({@code p}).
     * @param cardinality the cardinality of the minimal relation ({@code d}).
     * @param valueName the name of the value of the sub-setting relation ({@code V}).
     * @return the changes to be applied in order to remove tha fact that
     * a class is a sub-set of a maximum number of properties
     * restricted to a class.
     */
	public OWLOntologyChange removeMaxObjectClassExpression( String className, String propertyName, int cardinality, String valueName){
		List< Lock> mutexes = getMutexes( mutexReasoner, mutexAddRemovingClassDefinition);
		return new OWLReferencesCaller< OWLOntologyChange>(  mutexes, this) {
			@Override
			protected OWLOntologyChange performSynchronisedCall() {
				return getManipulator().removeMaxObjectClassExpression( className, propertyName, cardinality, valueName);
			}
		}.call();
	}
    /**
     * Returns the changes to make a class not being a sub class of an object property expression,
     * exactly identified by a given cardinality class restriction, anymore.
     * In symbols, it will be no more true that:: {@code C &sub; p(=<sub>d</sub> V)},
     * where: {@code C} is the class, {@code p} the object property,
     * {@code V} is the class value and {@code d}, the cardinality.
     * Changes will be buffered if {@link OWLManipulator#isChangeBuffering()} is {@code true}, else they will be applied immediately.
     * @param cl the class object of the sub-setting relation ({@code C}).
     * @param property the property of the sub-setting relation ({@code p}).
     * @param cardinality the cardinality of the minimal relation ({@code d}).
     * @param value the value of the sub-setting relation ({@code V}).
     * @return the changes to be applied in order to remove tha fact that
     * a class is a sub-set of a exact number of properties
     * restricted to a class.
     */
	public OWLOntologyChange removeExactObjectClassExpression(OWLClass cl, OWLObjectProperty property, int cardinality, OWLClass value){
		List< Lock> mutexes = getMutexes( mutexReasoner, mutexAddRemovingClassDefinition);
		return new OWLReferencesCaller< OWLOntologyChange>(  mutexes, this) {
			@Override
			protected OWLOntologyChange performSynchronisedCall() {
				return getManipulator().removeExactObjectClassExpression( cl, property, cardinality, value);
			}
		}.call();
	}
    /**
     * Returns the changes to make a class not being a sub class of an object property expression,
     * exactly identified by a given cardinality class restriction, anymore.
     * In symbols, it will be no more true that:: {@code C &sub; p(=<sub>d</sub> V)},
     * where: {@code C} is the class, {@code p} the object property,
     * {@code V} is the class value and {@code d}, the cardinality.
     * Changes will be buffered if {@link OWLManipulator#isChangeBuffering()} is {@code true}, else they will be applied immediately.
     * @param className the nme of the class object of the sub-setting relation ({@code C}).
     * @param propertyName the name of the property of the sub-setting relation ({@code p}).
     * @param cardinality the cardinality of the minimal relation ({@code d}).
     * @param valueName the name of the value of the sub-setting relation ({@code V}).
     * @return the changes to be applied in order to remove tha fact that
     * a class is a sub-set of a exact number of properties
     * restricted to a class.
     */
	public OWLOntologyChange removeExactObjectClassExpression( String className, String propertyName, int cardinality, String valueName){
		List< Lock> mutexes = getMutexes( mutexReasoner, mutexAddRemovingClassDefinition);
		return new OWLReferencesCaller< OWLOntologyChange>(  mutexes, this) {
			@Override
			protected OWLOntologyChange performSynchronisedCall() {
				return getManipulator().removeExactObjectClassExpression( className, propertyName, cardinality, valueName);
			}
		}.call();
	}

	// depending on the same mutex as adding min/max data class expression
    /**
     * Returns the changes to make a class not being a sub class of a data property expression,
     * minimally identified by a given cardinality class restriction, anymore.
     * In symbols, it will not true that: {@code C &sub; p(&lt;<sub>d</sub> D)},
     * where: {@code C} is the class, {@code p} the object property,
     * {@code V} is the class value, {@code d} the cardinality and {@code D}, the type of data (supported {@link String}, {@link Integer}, {@link Double},
     * {@link Float} and {@link Long}).
     * Changes will be buffered if {@link OWLManipulator#isChangeBuffering()} is {@code true}, else they will be applied immediately.
     * @param cl the class object of the sub-setting relation ({@code C}).
     * @param property the property of the sub-setting relation ({@code p}).
     * @param cardinality the cardinality of the minimal relation ({@code d}).
     * @param type the Class representing a supported data type for the sub-setting relation ({@code D}).
     * @return the changes to be applied in order to remove the fact that a class
     * is sub-set of a minimum number of properties restricted to a data type.
     */
	public OWLOntologyChange removeMinDataClassExpression(OWLClass cl, OWLDataProperty property, int cardinality, Class type){
		List< Lock> mutexes = getMutexes( mutexReasoner, mutexAddCardinalityData);
		return new OWLReferencesCaller< OWLOntologyChange>(  mutexes, this) {
			@Override
			protected OWLOntologyChange performSynchronisedCall() {
				return getManipulator().removeMinDataClassExpression( cl, property, cardinality, type);
			}
		}.call();
	}
    /**
     * Returns the changes to make a class not being a sub class of a data property expression,
     * minimally identified by a given cardinality class restriction, anymore.
     * In symbols, it will not true that: {@code C &sub; p(&lt;<sub>d</sub> D)},
     * where: {@code C} is the class, {@code p} the object property,
     * {@code V} is the class value, {@code d} the cardinality and {@code D}, the type of data (supported {@link String}, {@link Integer}, {@link Double},
     * {@link Float} and {@link Long}).
     * Changes will be buffered if {@link OWLManipulator#isChangeBuffering()} is {@code true}, else they will be applied immediately.
     * @param className the name of the class object of the sub-setting relation ({@code C}).
     * @param propertyName the name of the property of the sub-setting relation ({@code p}).
     * @param cardinality the cardinality of the minimal relation ({@code d}).
     * @param type the Class representing a supported data type for the sub-setting relation ({@code D}).
     * @return the changes to be applied in order to remove the fact that a class
     * is sub-set of a minimum number of properties restricted to a data type.
     */
	public OWLOntologyChange removeMinDataClassExpression( String className, String propertyName, int cardinality, Class type){
		List< Lock> mutexes = getMutexes( mutexReasoner, mutexAddCardinalityData);
		return new OWLReferencesCaller< OWLOntologyChange>(  mutexes, this) {
			@Override
			protected OWLOntologyChange performSynchronisedCall() {
				return getManipulator().removeMinDataClassExpression( className, propertyName, cardinality, type);
			}
		}.call();
	}
    /**
     * Returns the changes to make a class not being a sub class of a data property expression,
     * maximally identified by a given cardinality class restriction, anymore.
     * In symbols, it will not true that: {@code C &sub; p(&gt;<sub>d</sub> D)},
     * where: {@code C} is the class, {@code p} the object property,
     * {@code V} is the class value, {@code d} the cardinality and {@code D}, the type of data (supported {@link String}, {@link Integer}, {@link Double},
     * {@link Float} and {@link Long}).
     * Changes will be buffered if {@link OWLManipulator#isChangeBuffering()} is {@code true}, else they will be applied immediately.
     * @param cl the class object of the sub-setting relation ({@code C}).
     * @param property the property of the sub-setting relation ({@code p}).
     * @param cardinality the cardinality of the minimal relation ({@code d}).
     * @param type the Class representing a supported data type for the sub-setting relation ({@code D}).
     * @return the changes to be applied in order to remove the fact that a class
     * is sub-set of a maximum number of properties restricted to a data type.
     */
	public OWLOntologyChange removeMaxDataClassExpression(OWLClass cl, OWLDataProperty property, int cardinality, Class type){
		List< Lock> mutexes = getMutexes( mutexReasoner, mutexAddCardinalityData);
		return new OWLReferencesCaller< OWLOntologyChange>(  mutexes, this) {
			@Override
			protected OWLOntologyChange performSynchronisedCall() {
				return getManipulator().removeMaxDataClassExpression( cl, property, cardinality, type);
			}
		}.call();
	}
    /**
     * Returns the changes to make a class not being a sub class of a data property expression,
     * maximally identified by a given cardinality class restriction, anymore.
     * In symbols, it will not true that: {@code C &sub; p(&gt;<sub>d</sub> D)},
     * where: {@code C} is the class, {@code p} the object property,
     * {@code V} is the class value, {@code d} the cardinality and {@code D}, the type of data (supported {@link String}, {@link Integer}, {@link Double},
     * {@link Float} and {@link Long}).
     * Changes will be buffered if {@link OWLManipulator#isChangeBuffering()} is {@code true}, else they will be applied immediately.
     * @param className the name of the class object of the sub-setting relation ({@code C}).
     * @param propertyName the name of the property of the sub-setting relation ({@code p}).
     * @param cardinality the cardinality of the minimal relation ({@code d}).
     * @param type the Class representing a supported data type for the sub-setting relation ({@code D}).
     * @return the changes to be applied in order to remove the fact that a class
     * is sub-set of a maximum number of properties restricted to a data type.
     */
	public OWLOntologyChange removeMaximalDataClassExpression( String className, String propertyName, int cardinality, Class type){
		List< Lock> mutexes = getMutexes( mutexReasoner, mutexAddCardinalityData);
		return new OWLReferencesCaller< OWLOntologyChange>(  mutexes, this) {
			@Override
			protected OWLOntologyChange performSynchronisedCall() {
				return getManipulator().removeMaxDataClassExpression( className, propertyName, cardinality, type);
			}
		}.call();
	}
    /**
     * Returns the changes to make a class not being a sub class of a data property expression,
     * exactly identified by a given cardinality class restriction, anymore.
     * In symbols, it will not true that: {@code C &sub; p(=<sub>d</sub> D)},
     * where: {@code C} is the class, {@code p} the object property,
     * {@code V} is the class value, {@code d} the cardinality and {@code D}, the type of data (supported {@link String}, {@link Integer}, {@link Double},
     * {@link Float} and {@link Long}).
     * Changes will be buffered if {@link OWLManipulator#isChangeBuffering()} is {@code true}, else they will be applied immediately.
     * @param cl the class object of the sub-setting relation ({@code C}).
     * @param property the property of the sub-setting relation ({@code p}).
     * @param cardinality the cardinality of the minimal relation ({@code d}).
     * @param type the Class representing a supported data type for the sub-setting relation ({@code D}).
     * @return the changes to be applied in order to remove the fact that a class
     * is sub-set of a exact number of properties restricted to a data type.
     */
	public OWLOntologyChange removeExactClassExpression(OWLClass cl, OWLDataProperty property, int cardinality, Class type){
		List< Lock> mutexes = getMutexes( mutexReasoner, mutexAddCardinalityData);
		return new OWLReferencesCaller< OWLOntologyChange>(  mutexes, this) {
			@Override
			protected OWLOntologyChange performSynchronisedCall() {
				return getManipulator().removeExactClassExpression( cl, property, cardinality, type);
			}
		}.call();
	}
    /**
     * Returns the changes to make a class not being a sub class of a data property expression,
     * exactly identified by a given cardinality class restriction, anymore.
     * In symbols, it will not true that: {@code C &sub; p(=<sub>d</sub> D)},
     * where: {@code C} is the class, {@code p} the object property,
     * {@code V} is the class value, {@code d} the cardinality and {@code D}, the type of data (supported {@link String}, {@link Integer}, {@link Double},
     * {@link Float} and {@link Long}).
     * Changes will be buffered if {@link OWLManipulator#isChangeBuffering()} is {@code true}, else they will be applied immediately.
     * @param className the name of the class object of the sub-setting relation ({@code C}).
     * @param propertyName the name of the property of the sub-setting relation ({@code p}).
     * @param cardinality the cardinality of the minimal relation ({@code d}).
     * @param type the Class representing a supported data type for the sub-setting relation ({@code D}).
     * @return the changes to be applied in order to remove the fact that a class
     * is sub-set of a exact number of properties restricted to a data type.
     */
	public OWLOntologyChange removeExactDataClassExpression( String className, String propertyName, int cardinality, Class type){
		List< Lock> mutexes = getMutexes( mutexReasoner, mutexAddCardinalityData);
		return new OWLReferencesCaller< OWLOntologyChange>(  mutexes, this) {
			@Override
			protected OWLOntologyChange performSynchronisedCall() {
				return getManipulator().removeExactDataClassExpression( className, propertyName, cardinality, type);
			}
		}.call();
	}


	// ------------------------------------------------------------   methods for REPLACE entities
	/*
	 * This method calls {@link OWLManipulator#replaceDataPropertyB2Individual(OWLNamedIndividual, OWLDataProperty, Set, OWLLiteral)}
	 * in order to replace a data property of an individual with a new value.
	 * @param ind the individual from which replace the property
	 * @param prop the property to be replaces
	 * @param oldValue the set of old value of the property to be removed
	 * @param newValue the new value of the property to be added
	 * @return the changes to be done in order to replace a data property value attached to an individual. (see {@link OWLManipulator} for more info) 
	 
	public List<OWLOntologyChange> replaceDataProperty( OWLNamedIndividual ind, OWLDataProperty prop, Set< OWLLiteral> oldValue, OWLLiteral newValue){
		long t = System.nanoTime();
		mutexReasoner.lock();
		mutexReplaceDataProp.lock();
		try{
			long t1 = System.nanoTime();
			List<OWLOntologyChange> out = getManipulator().replaceDataPropertyB2Individual( ind, prop, oldValue, newValue);
			loggLockTime( t, t1);
			return out;
		} finally{
			mutexReplaceDataProp.unlock();
			mutexReasoner.unlock();
		}
	}*/
	/**
	 * This method calls {@link OWLManipulator#replaceDataPropertyB2Individual(OWLNamedIndividual, OWLDataProperty, OWLLiteral, OWLLiteral)}
	 * in order to replace a data property of an individual with a new value.
	 * @param ind the individual from which replace the property
	 * @param prop the property to be replaces
	 * @param oldValue the old value of the property to be removed
	 * @param newValue the new value of the property to be added
	 * @return the changes to be done in order to replace a data property value attached to an individual. (see {@link OWLManipulator} for more info) 
	 */
	public List<OWLOntologyChange> replaceDataProperty( OWLNamedIndividual ind, OWLDataProperty prop, OWLLiteral oldValue, OWLLiteral newValue){
		List< Lock> mutexes = getMutexes( mutexReasoner, mutexReplaceDataProp);
		return new OWLReferencesCaller< List<OWLOntologyChange>>(  mutexes, this) {
			@Override
			protected List<OWLOntologyChange> performSynchronisedCall() {
				return getManipulator().replaceDataPropertyB2Individual( ind, prop, oldValue, newValue);
			}
		}.call();
	}
	/**
	 * This method calls {@link OWLManipulator#replaceObjectProperty(OWLNamedIndividual, OWLObjectProperty, OWLNamedIndividual, OWLNamedIndividual)}
	 * in order to replace an object property of an individual with a new value.
	 * @param ind the individual from which replace the property
	 * @param prop the property to be replaces
	 * @param oldValue the old value of the property to be removed
	 * @param newValue the new value of the property to be added
	 * @return the changes to be done in order to replace a object property value attached to an individual. (see {@link OWLManipulator} for more info) 
	 */
	public List<OWLOntologyChange> replaceObjectProperty( OWLNamedIndividual ind, OWLObjectProperty prop, OWLNamedIndividual oldValue, OWLNamedIndividual newValue){
		List< Lock> mutexes = getMutexes( mutexReasoner);
		return new OWLReferencesCaller< List<OWLOntologyChange>>(  mutexes, this) {
			@Override
			protected List<OWLOntologyChange> performSynchronisedCall() {
				return getManipulator().replaceObjectProperty(ind, prop, oldValue, newValue);
			}
		}.call();
	}
	/**
	 * This method calls {@link OWLManipulator#replaceIndividualClass(OWLNamedIndividual, OWLClass, OWLClass)}
	 * in order to move an individual from a class to another.
	 * @param ind the individual from which replace the property
	 * @param oldValue the old class in which the individual would not be belonging to anymore.
	 * @param newValue the new class in which the individual will be belonging to.
	 * @return the changes to be done in order to replace a object property value attached to an individual. (see {@link OWLManipulator} for more info) 
	 */
	public List<OWLOntologyChange> replaceIndividualClass( OWLNamedIndividual ind,	OWLClass oldValue, OWLClass newValue){
		List< Lock> mutexes = getMutexes( mutexReasoner);
		return new OWLReferencesCaller< List<OWLOntologyChange>>(  mutexes, this) {
			@Override
			protected List<OWLOntologyChange> performSynchronisedCall() {
				return getManipulator().replaceIndividualClass(ind, oldValue, newValue);
			}
		}.call();
	}


	/**
	 * This method calls {@link OWLManipulator#renameEntity(OWLEntity, IRI)}
	 * in order to rename an ontological entity with a new IRI.
	 * @param entity the ontological entity to be renamed.
	 * @param newIRI the new name for the ontological entity.
	 * @return the changes to be done in order to rename an ontological entity. (see {@link OWLManipulator} for more info)
	 */
	public List< OWLOntologyChange> renameEntity( OWLEntity entity, IRI newIRI){
		List< Lock> mutexes = getMutexes( mutexReasoner, mutexRename);
		return new OWLReferencesCaller< List<OWLOntologyChange>>(  mutexes, this) {
			@Override
			protected List<OWLOntologyChange> performSynchronisedCall() {
				return getManipulator().renameEntity(entity, newIRI);
			}
		}.call();
	}
	/**
	 * This method calls {@link OWLManipulator#renameEntity(OWLEntity entity, String)}
	 * in order to rename an ontological entity with a new Name base on the {@link OWLLibrary#getIriOntologyPath()}.
	 * @param entity the ontological entity to be renamed.
	 * @param newName the new name for the ontological entity to be combined with the semantic ontology IRI.
	 * @return the changes to be done in order to rename an ontological entity. (see {@link OWLManipulator} for more info)
	 */
	public List< OWLOntologyChange> renameEntity( OWLEntity entity, String newName){
		List< Lock> mutexes = getMutexes( mutexReasoner, mutexRename);
		return new OWLReferencesCaller< List<OWLOntologyChange>>(  mutexes, this) {
			@Override
			protected List<OWLOntologyChange> performSynchronisedCall() {
				return getManipulator().renameEntity(entity, newName);
			}
		}.call();
	}
	
	// ------------------------------------------------------------   methods for DISJOINT individuals
	/**
	 * This method calls {@link OWLManipulator#setDisjointIndividualName(Set)}
	 * in order to create (buffers and/or add) the disjoint axiom with respect to the individuals
	 * specified as input though their name. 
	 * @param individualNames the set of names of individuals to make disjointed.
	 * @return the changes to be done in order to add the disjoint individual axiom for all the inputs. (see {@link OWLManipulator} for more info)
	 */
	public OWLOntologyChange makeDisjointIndividualName( Set< String> individualNames){
		List< Lock> mutexes = getMutexes( mutexReasoner, mutexAddDisjointedInd);
		return new OWLReferencesCaller< OWLOntologyChange>(  mutexes, this) {
			@Override
			protected OWLOntologyChange performSynchronisedCall() {
				return getManipulator().setDisjointIndividualName( individualNames);
			}
		}.call();
	}
	/**
	 * This method calls {@link OWLManipulator#setDisjointIndividuals(Set)}
	 * in order to create (buffers and/or add) the disjoint axiom with respect to the 
	 * individuals set specified as input. 
	 * @param individuals the set of individuals to make disjointed.
	 * @return the changes to be done in order to add the disjoint individual axiom for all the inputs. (see {@link OWLManipulator} for more info)
	 */
	public OWLOntologyChange makeDisjointIndividuals( Set< OWLNamedIndividual> individuals){
		List< Lock> mutexes = getMutexes( mutexReasoner, mutexAddDisjointedInd);
		return new OWLReferencesCaller< OWLOntologyChange>(  mutexes, this) {
			@Override
			protected OWLOntologyChange performSynchronisedCall() {
				return getManipulator().setDisjointIndividuals( individuals);
			}
		}.call();
	}
	
	/**
	 * This method calls {@link OWLManipulator#removeDisjointIndividualName(Set)}
	 * in order to create (buffers and/or remove) the disjoint axioms (if their exists) with respect to the individuals
	 * specified as input though their name. 
	 * @param individualNames the set of names of individuals to make not disjointed anymore.
	 * @return the changes to be done in order to remove the disjoint individual axiom for all the inputs. (see {@link OWLManipulator} for more info)
	 */
	public OWLOntologyChange removeDisjointIndividualName( Set< String> individualNames){
		List< Lock> mutexes = getMutexes( mutexReasoner, mutexRemoveDisjointedInd);
		return new OWLReferencesCaller< OWLOntologyChange>(  mutexes, this) {
			@Override
			protected OWLOntologyChange performSynchronisedCall() {
				return  getManipulator().removeDisjointIndividualName( individualNames);
			}
		}.call();
	}
	/**
	 * This method calls {@link OWLManipulator#removeDisjointIndividuals(Set)}
	 * in order to create (buffers and/or remove) the disjoint axiom (if their exists) with respect to the 
	 * individuals set specified as input. 
	 * @param individuals the set of individuals to make not disjointed anymore.
	 * @return the changes to be done in order to remove the disjoint individual axiom for all the inputs. (see {@link OWLManipulator} for more info)
	 */
	public OWLOntologyChange removeDisjointIndividuals( Set< OWLNamedIndividual> individuals){
		List< Lock> mutexes = getMutexes( mutexReasoner, mutexRemoveDisjointedInd);
		return new OWLReferencesCaller< OWLOntologyChange>(  mutexes, this) {
			@Override
			protected OWLOntologyChange performSynchronisedCall() {
				return  getManipulator().removeDisjointIndividuals( individuals);
			}
		}.call();
	}

	/**
	 * This method calls {@link OWLManipulator#makeDisjointClassName(Set)}
	 * in order to create (buffers and/or add) the disjoint axiom with respect to the classes
	 * specified as input though their name. 
	 * @param classesName the set of names of class to make disjointed.
	 * @return the changes to be done in order to add the disjoint classes axiom for all the inputs. (see {@link OWLManipulator} for more info)
	 */
	public OWLOntologyChange makeDisjointClassName( Set< String> classesName){
		List< Lock> mutexes = getMutexes( mutexReasoner, mutexAddDisjointedCls);
		return new OWLReferencesCaller< OWLOntologyChange>(  mutexes, this) {
			@Override
			protected OWLOntologyChange performSynchronisedCall() {
				return getManipulator().makeDisjointClassName( classesName);
			}
		}.call();		
	}
	/**
	 * This method calls {@link OWLManipulator#makeDisjointClasses(Set)}
	 * in order to create (buffers and/or add) the disjoint axiom with respect to the 
	 * classes set specified as input. 
	 * @param classes the set of classes to make disjointed.
	 * @return the changes to be done in order to add the disjoint classes axiom for all the inputs. (see {@link OWLManipulator} for more info)
	 */
	public OWLOntologyChange makeDisjointClasses( Set< OWLClass> classes){
		List< Lock> mutexes = getMutexes( mutexReasoner, mutexAddDisjointedCls);
		return new OWLReferencesCaller< OWLOntologyChange>(  mutexes, this) {
			@Override
			protected OWLOntologyChange performSynchronisedCall() {
				return getManipulator().makeDisjointClasses( classes);
			}
		}.call();
	}
	
	/**
	 * This method calls {@link OWLManipulator#removeDisjointClassName(Set)}
	 * in order to create (buffers and/or remove) the disjoint axioms (if their exists) with respect to the classes
	 * specified as input though their name. 
	 * @param classesName the set of names of class to make not disjointed anymore.
	 * @return the changes to be done in order to remove the disjoint class axiom for all the inputs. (see {@link OWLManipulator} for more info)
	 */
	public OWLOntologyChange removeDisjointClassName( Set< String> classesName){
		List< Lock> mutexes = getMutexes( mutexReasoner, mutexRemoveDisjointedCls);
		return new OWLReferencesCaller< OWLOntologyChange>(  mutexes, this) {
			@Override
			protected OWLOntologyChange performSynchronisedCall() {
				return getManipulator().removeDisjointClassName( classesName);
			}
		}.call();
	}
	/**
	 * This method calls {@link OWLManipulator#removeDisjointClasses(Set)}
	 * in order to create (buffers and/or remove) the disjoint axiom (if their exists) with respect to the 
	 * classes set specified as input. 
	 * @param classes the set of class to make not disjointed anymore.
	 * @return the changes to be done in order to remove the disjoint class axiom for all the inputs. (see {@link OWLManipulator} for more info)
	 */	
	public OWLOntologyChange removeDisjointClasses( Set< OWLClass> classes){
		List< Lock> mutexes = getMutexes( mutexReasoner, mutexRemoveDisjointedCls);
		return new OWLReferencesCaller< OWLOntologyChange>(  mutexes, this) {
			@Override
			protected OWLOntologyChange performSynchronisedCall() {
				return getManipulator().removeDisjointClasses( classes);
			}
		}.call();
	}



	// [[[[[[[[[[[[[[[[[[[[[[   METHOD TO CALL REASONING (thread safe)   ]]]]]]]]]]]]]]]]]]]]]]]]]]]]]]]
	/** 
	 * This method just synchronises the call to the reasoner (performed by {@link OWLReferences}) with respect to 
	 * {@link #mutexReasoner} by making this call thread safe with respect to 
	 * the manipulations of (performed by {@link OWLManipulator}) and queries
	 * (performed by {@link OWLEnquirer}). 
	 * @see OWLReferencesInterface#synchronizeReasoner()
	 */
	@Override
	public synchronized void synchronizeReasoner() {
		mutexReasoner.lock();
		try{
			super.synchronizeReasoner();
		} finally{
			mutexReasoner.unlock();
		}
	}
	
	// [[[[[[[[[[[[[[[[[[[[[[   METHODS TO SAVE (exportable) ONTOLOGY   ]]]]]]]]]]]]]]]]]]]]]]]]]]]]]]]
	/**
	 * It will save an ontology into a file. The files path is 
	 * retrieved from the OWLReferences class using: 
	 * {@code ontoRef.getIriFilePath();}. Note that this procedure
	 * may replace an already existing file. The exporting of the 
	 * asserted relation is done by: {@link InferredAxiomExporter#exportOntology(OWLReferences)}
	 * and my be an expensive procedure.
	 * @param exportInf if {@code true} export all reasoner inferences in the returned ontology References.
	 * Otherwise it just call {@link #saveOntology()}
	 */
	public synchronized void saveOntology( boolean exportInf) {
		OWLReferences ontoRef = this;
		try {
			if( exportInf)
				ontoRef = InferredAxiomExporter.exportOntology( ontoRef);
			ontoRef.saveOntology();
		} catch( org.semanticweb.owlapi.reasoner.InconsistentOntologyException e){
			this.logInconsistency();
		}
	}


	/**
	 * It will save an ontology into a file. The files path is 
	 * given as input parameter, and this method does not update: 
	 * {@code ontoRef.getIriFilePath();}. Note that this procedure
	 * may replace an already existing file. The exporting of the 
	 * asserted relation is done by: {@link InferredAxiomExporter#exportOntology(OWLReferences)}
	 * and my be an expensive procedure.
	 * @param exportInf if {@code true} export all reasoner inferences in the returned ontology References.
	 * Otherwise it just call {@link #saveOntology(String)}
	 * @param filePath directory in which save the ontology.
	 */
    public synchronized void saveOntology(boolean exportInf, String filePath) {
        OWLReferences ontoRef = this;
        try {
            if( exportInf)
                ontoRef = InferredAxiomExporter.exportOntology( ontoRef);
            ontoRef.saveOntology( filePath);
        } catch( org.semanticweb.owlapi.reasoner.InconsistentOntologyException e){
            this.logInconsistency();
        }
    }

    // method to easy get object to initialise OWLReferencesCall
    private List<Lock> getMutexes(Lock mutex) {
        List<Lock> mutexes = new ArrayList<>();
        mutexes.add(mutex);
        return mutexes;
    }

    private List<Lock> getMutexes(Lock mutex1, Lock mutex2) {
        List<Lock> mutexes = new ArrayList<>();
        mutexes.add(mutex1);
        mutexes.add(mutex2);
        return mutexes;
    }

	// method to easy get object to initialise OWLReferencesCall
	private List<Lock> getMutexes(Lock mutex) {
		List<Lock> mutexes = new ArrayList<>();
		mutexes.add(mutex);
		return mutexes;
	}

	private List<Lock> getMutexes(Lock mutex1, Lock mutex2) {
		List<Lock> mutexes = new ArrayList<>();
		mutexes.add(mutex1);
		mutexes.add(mutex2);
		return mutexes;
	}

	// [[[[[[[[[[[[[[[[[[[[[[              INTERNAL CLASS               ]]]]]]]]]]]]]]]]]]]]]]]]]]]]]]]
	// use to manage logging and mutex for all the call to the OWLManipulator and OWLEnquirer
	abstract protected class OWLReferencesCaller< T>{
		//// constant
		public final Long NANOSEC_2_SEC = 1000000000L;
		public final Float MIN_LOGGING_THRESHOULD = 0.000000050F; // in seconds

		//// fields
		private List< Lock> mutexes;
		private Long synchronisatedInitialTime, workInitialTime;
		private OWLReferences ontoRef;
		private Float minLoggingThreshould;

		//// constructor
		public OWLReferencesCaller( List< Lock> mutexes, OWLReferences ontoRef){
			this.initialise(mutexes, ontoRef, MIN_LOGGING_THRESHOULD);
		}
		public OWLReferencesCaller( List< Lock> mutexes, OWLReferences ontoRef, Float minLoggingThreshould){
			this.initialise(mutexes, ontoRef, minLoggingThreshould);
		}
		private void initialise( List< Lock> mutexes, OWLReferences ontoRef, Float minLoggingThreshould){
			// initialise fields
			this.mutexes = mutexes;
			this.ontoRef = ontoRef;
			this.minLoggingThreshould = minLoggingThreshould;
		}

		//// working methods called in constructor
		public T call(){
			T t;
			setSynchronisatedInitialTime();
			if( mutexes != null){
					lockMutex();
				try{
					t = doSynchronisedWork();
				} finally {
					unlockMutex();
				}
			} else t = doSynchronisedWork();
			return t;
		}
		protected void lockMutex(){
			for( int i = 0; i < getMutexes().size(); i++)
				getMutexes().get( i).lock();
		}
		abstract T performSynchronisedCall(); //// main call function
		protected T doSynchronisedWork(){
			setWorkInitialTime();
			T out = performSynchronisedCall();
			loggLockTime( getSynchronisatedInitialTime(), getWorkInitialTime());
<<<<<<< HEAD
			return out;
=======
            return out;
>>>>>>> 035f2965
		}
		protected void unlockMutex(){
			for( int i = getMutexes().size() - 1; i >= 0; i--)
				getMutexes().get( i).unlock();
		}

		// for logging time (how much has been waiting for the mutex) and (how much has been waiting to do the manipulation)
		private void loggLockTime( long initialTime, long unlockingTime){
			Float time = Float.valueOf( unlockingTime - initialTime) / NANOSEC_2_SEC; // in seconds
			Float time2 = Float.valueOf( System.nanoTime() - unlockingTime) / NANOSEC_2_SEC;
			if( time >= minLoggingThreshould || time2 >= minLoggingThreshould){
				StackTraceElement[] trace = Thread.currentThread().getStackTrace();
				String method = "", caller = "";
				if( trace.length >= 3){
					method = trace[2].getMethodName();
					caller = trace[ trace.length - 1].getMethodName();
				}
				logger.addDebugString( getOntoRef().getReferenceName() + " locked on " + method + " for " + time + " [sec] (top stack trace caller: " + caller + ")");
				logger.addDebugString( getOntoRef().getReferenceName() + " spent " + time2 + "[sec] waiting in OWLLibrary");
			}
		}

		//// getters
		protected List<Lock> getMutexes() {
			return mutexes;
		}
		protected Long getSynchronisatedInitialTime() {
			return synchronisatedInitialTime;
		}
		protected Long getWorkInitialTime() {
			return workInitialTime;
		}
		protected OWLReferences getOntoRef() {
			return ontoRef;
		}

		protected Float getMinLoggingThreshould() {
			return minLoggingThreshould;
<<<<<<< HEAD
		}

		protected void setMinLoggingThreshould(Float minLoggingThreshold) {
			this.minLoggingThreshould = minLoggingThreshold;
		}
=======
        }

        protected void setMinLoggingThreshould(Float minLoggingThreshold) {
            this.minLoggingThreshould = minLoggingThreshold;
        }
>>>>>>> 035f2965

		//// setters
		protected void setSynchronisatedInitialTime() {
			this.synchronisatedInitialTime = System.nanoTime();
		}

		protected void setWorkInitialTime() {
			this.workInitialTime = System.nanoTime();
		}
	}
}<|MERGE_RESOLUTION|>--- conflicted
+++ resolved
@@ -20,11 +20,6 @@
 // TODO : make an abstract class interface to be implemented
 
 /**
- *     This class is the top layer, multi thread safe, interface for:
- *     loading, opening or create and initialise an ontology (see {@link OWLLibrary} and {@link OWLReferencesInterface}).
- *     As well as mainpulating the structure (see {@link OWLManipulator}) and quering the resoner.
- *     (see {@link OWLManipulator}).
- *
  * <div style="text-align:center;"><small>
  * <b>Project</b>:    aMOR <br>
  * <b>File</b>:       it.emarolab.amor.owlInterface.OWLReferences <br>
@@ -34,6 +29,13 @@
  * <b>date</b>:       Feb 10, 2016 <br>
  * </small></div>
  *
+ * <p>
+ *     This class is the top layer, multi thread safe, interface for:
+ *     loading, opening or create and initialise an ontology (see {@link OWLLibrary} and {@link OWLReferencesInterface}).
+ *     As well as mainpulating the structure (see {@link OWLManipulator}) and quering the resoner.
+ *     (see {@link OWLManipulator}).
+ * </p>
+ *
  * @version 2.1
  */
 public class OWLReferences extends OWLReferencesInterface{
@@ -45,54 +47,6 @@
 	private Logger logger = new Logger( this, LoggerFlag.getLogOntologyReference());
 
 	//  [[[[[[[[[[[[[[[[[[[[[[[[[[[[[[[[ SUPER CLASS CONSTRUCTORS ]]]]]]]]]]]]]]]]]]]]]]]]]]]]]]
-<<<<<<< HEAD
-	// ##################################   to ontology enquirer !!!!!!!!!!!!!
-	// mutex for assure thread safe behaviour
-	private Lock mutexIndividualB2Class = new ReentrantLock();
-	private Lock mutexDataPropB2Ind = new ReentrantLock();
-
-	// [[[[[[[[[[[[[[[[[[[[[[   METHODS TO QUERY THE ONTOLOGY   ]]]]]]]]]]]]]]]]]]]]]]]]]]]]]]]
-	private Lock mutexObjPropB2Ind = new ReentrantLock();
-	private Lock mutexSubClass = new ReentrantLock();
-	private Lock mutexSuperClass = new ReentrantLock();
-	private Lock mutexAllObjPropB2Ind = new ReentrantLock();
-	private Lock mutexAllDataPropB2Ind = new ReentrantLock();
-	private Lock mutexIndivClasses = new ReentrantLock();
-	private Lock mutexSubDataProp = new ReentrantLock();
-	private Lock mutexSubObjProp = new ReentrantLock();
-	private Lock mutexSuperDataProp = new ReentrantLock();
-	private Lock mutexSuperObjProp = new ReentrantLock();
-	private Lock mutexSPARQL = new ReentrantLock();
-	private Lock mutexClassDefinition = new ReentrantLock();
-	// ##################################   to ontology manipulator !!!!!!!!!!!!!
-	// mutex for assure thread safe behaviour
-	private Lock mutexReasoner = new ReentrantLock();
-	private Lock mutexAddObjPropB2Ind = new ReentrantLock();
-	private Lock mutexAddDataPropB2Ind = new ReentrantLock();
-	private Lock mutexAddIndB2Class = new ReentrantLock();
-	private Lock mutexAddInd = new ReentrantLock();
-	private Lock mutexAddClass = new ReentrantLock();
-	private Lock mutexAddSubClass = new ReentrantLock();
-	private Lock mutexAddSubDataProperty = new ReentrantLock();
-	private Lock mutexAddSubObjectProperty = new ReentrantLock();
-	private Lock mutexAddRemovingClassDefinition = new ReentrantLock();
-	private Lock mutexAddCardinalityData = new ReentrantLock();
-	private Lock mutexConvertEquivalentClass = new ReentrantLock();
-	private Lock mutexRemoveClass = new ReentrantLock();
-	private Lock mutexRemoveSubClass = new ReentrantLock();
-	private Lock mutexRemoveSubDataProperty = new ReentrantLock();
-	private Lock mutexRemoveSubObjectProperty = new ReentrantLock();
-	private Lock mutexRemoveObjPropB2Ind = new ReentrantLock();
-	private Lock mutexRemoveDataPropB2Ind = new ReentrantLock();
-	private Lock mutexRemoveIndB2Class = new ReentrantLock();
-	private Lock mutexRemoveInd = new ReentrantLock();
-	private Lock mutexReplaceDataProp = new ReentrantLock();
-	private Lock mutexRename = new ReentrantLock();
-	private Lock mutexAddDisjointedInd = new ReentrantLock();
-	private Lock mutexRemoveDisjointedInd = new ReentrantLock();
-	private Lock mutexAddDisjointedCls = new ReentrantLock();
-	private Lock mutexRemoveDisjointedCls = new ReentrantLock();
-=======
     // ##################################   to ontology enquirer !!!!!!!!!!!!!
     // mutex for assure thread safe behaviour
     private Lock mutexIndividualB2Class = new ReentrantLock();
@@ -140,28 +94,18 @@
     private Lock mutexRemoveDisjointedInd = new ReentrantLock();
     private Lock mutexAddDisjointedCls = new ReentrantLock();
     private Lock mutexRemoveDisjointedCls = new ReentrantLock();
->>>>>>> 035f2965
 
 	/**
 	 * This constructor just calls the super class constructor: {@link OWLReferencesInterface#OWLReferencesInterface(String, String, String, Boolean, Integer)}
 	 * @param referenceName the unique identifier of this ontology references. This is the key with which this instance
 	 * is stored in the system map {@link OWLReferencesContainer#allReferences}
 	 * @param filePath the file path (or URL) to the ontology.
-<<<<<<< HEAD
-	 * @param ontologyPath the IRI path of the ontology.
-	 * @param bufferingReasoner {@code true} if the reasoner have to evaluate changes to the ontology as soon as their have been performed.
-	 * {@code false} if the reasoner should evaluate all the changes of the ontology only if the method {@link #synchronizeReasoner()} gets called.
-	 * @param command specifying if the ontology should be created, loaded from file or from web. Possible value of {@code commands} are:
-	 * {@link OWLReferencesContainer#COMMAND_CREATE}, {@link OWLReferencesContainer#COMMAND_LOAD_FILE} or
-	 * {@link OWLReferencesContainer#COMMAND_LOAD_WEB}.
-=======
      * @param ontologyPath the IRI path of the ontology.
      * @param bufferingReasoner {@code true} if the reasoner have to evaluate changes to the ontology as soon as their have been performed.
 	 * {@code false} if the reasoner should evaluate all the changes of the ontology only if the method {@link #synchronizeReasoner()} gets called.
 	 * @param command specifying if the ontology should be created, loaded from file or from web. Possible value of {@code commands} are:
      * {@link OWLReferencesContainer#COMMAND_CREATE}, {@link OWLReferencesContainer#COMMAND_LOAD_FILE} or
      * {@link OWLReferencesContainer#COMMAND_LOAD_WEB}.
->>>>>>> 035f2965
 	 */
 	protected OWLReferences(String referenceName, String filePath, String ontologyPath, Boolean bufferingReasoner, Integer command) {
 		super(referenceName, filePath, ontologyPath, bufferingReasoner, command);
@@ -172,17 +116,6 @@
 	 * is stored in the system map {@link OWLReferencesContainer#allReferences}
 	 * @param filePath the file path (or URL) to the ontology.
 	 * @param ontologyPath the IRI path of the ontology.
-<<<<<<< HEAD
-	 * @param reasonerFactory the reasoner factory qualifier used to instance the reasoner assigned to the ontology refereed by this class.
-	 * If this parameter is {@code null}, default reasoner value {@link #REASONER_DEFAULT} is used.
-	 * The values of this parameter have to be in the range: [{@link OWLLibrary#REASONER_QUALIFIER_PELLET},
-	 * {@link OWLLibrary#REASONER_QUALIFIER_HERMIT}, {@link OWLLibrary#REASONER_QUALIFIER_SNOROCKET} or {@link OWLLibrary#REASONER_QUALIFIER_FACT}].
-	 * @param bufferingReasoner {@code true} if the reasoner have to evaluate changes to the ontology as soon as their have been performed.
-	 * {@code false} if the reasoner should evaluate all the changes of the ontology only if the method {@link #synchronizeReasoner()} gets called.
-	 * @param command specifying if the ontology should be created, loaded from file or from web. Possible value of {@code commands} are:
-	 * {@link OWLReferencesContainer#COMMAND_CREATE}, {@link OWLReferencesContainer#COMMAND_LOAD_FILE} or
-	 * {@link OWLReferencesContainer#COMMAND_LOAD_WEB}.
-=======
      * @param reasonerFactory the reasoner factory qualifier used to instance the reasoner assigned to the ontology refereed by this class.
      * If this parameter is {@code null}, default reasoner value {@link #REASONER_DEFAULT} is used.
 	 * The values of this parameter have to be in the range: [{@link OWLLibrary#REASONER_QUALIFIER_PELLET},
@@ -192,22 +125,15 @@
 	 * @param command specifying if the ontology should be created, loaded from file or from web. Possible value of {@code commands} are:
      * {@link OWLReferencesContainer#COMMAND_CREATE}, {@link OWLReferencesContainer#COMMAND_LOAD_FILE} or
      * {@link OWLReferencesContainer#COMMAND_LOAD_WEB}.
->>>>>>> 035f2965
 	 */
 	protected OWLReferences(String referenceName, String filePath, String ontologyPath, String reasonerFactory, Boolean bufferingReasoner, Integer command) {
 		super(referenceName, filePath, ontologyPath, reasonerFactory, bufferingReasoner, command);
 	}
 	
 	/**
-<<<<<<< HEAD
-	 * This method searches for all the individuals in the root class {@link OWLDataFactory#getOWLThing()}.
-	 * It looks for defined semantic entities as well as for inferred
-	 * axioms (given by the reasoner). In order to do so it calls:
-=======
      * This method searches for all the individuals in the root class {@link OWLDataFactory#getOWLThing()}.
      * It looks for defined semantic entities as well as for inferred
      * axioms (given by the reasoner). In order to do so it calls:
->>>>>>> 035f2965
 	 * {@link OWLEnquirer#getIndividualB2Thing()}
 	 * @return the set of all the individuals into the root ontology class.
 	 */
@@ -222,15 +148,9 @@
 	}
 
 	/**
-<<<<<<< HEAD
-	 * This method searches for one individual in the root class {@link OWLDataFactory#getOWLThing()}.
-	 * It looks for defined semantic entities as well as for inferred
-	 * axioms (given by the reasoner). In order to do so it calls:
-=======
      * This method searches for one individual in the root class {@link OWLDataFactory#getOWLThing()}.
      * It looks for defined semantic entities as well as for inferred
      * axioms (given by the reasoner). In order to do so it calls:
->>>>>>> 035f2965
 	 * {@link OWLEnquirer#getOnlyIndividualB2Thing()}
 	 * @return one individual into the root ontology class.
 	 */
@@ -245,15 +165,9 @@
 	}
 	
 	/**
-<<<<<<< HEAD
-	 * This method searches for individuals in a specified class.
-	 * It looks for defined semantic entities as well as for inferred
-	 * axioms (given by the reasoner). In order to do so it calls:
-=======
      * This method searches for individuals in a specified class.
      * It looks for defined semantic entities as well as for inferred
      * axioms (given by the reasoner). In order to do so it calls:
->>>>>>> 035f2965
 	 * {@link OWLEnquirer#getIndividualB2Class(String)}
 	 * @param className the name of the class from which to retrieve the individuals
 	 * @return the set of individuals into the given class.
@@ -269,26 +183,15 @@
 	}
 
 	/**
-<<<<<<< HEAD
-	 * This method searches for individuals in a specified class.
-	 * It looks for defined semantic entities as well as for inferred
-	 * axioms (given by the reasoner). In order to do so it calls:
-=======
      * This method searches for individuals in a specified class.
      * It looks for defined semantic entities as well as for inferred
      * axioms (given by the reasoner). In order to do so it calls:
->>>>>>> 035f2965
 	 * {@link OWLEnquirer#getIndividualB2Class(OWLClass)}
 	 * @param ontoClass the class from which to retrieve the individuals
 	 * @return the set of individuals into the given class.
 	 */
-<<<<<<< HEAD
-	public Set<OWLNamedIndividual> getIndividualB2Class(OWLClass ontoClass) {
-		List< Lock> mutexes = getMutexes( mutexReasoner, mutexIndividualB2Class);
-=======
     public Set<OWLNamedIndividual> getIndividualB2Class(OWLClass ontoClass) {
         List< Lock> mutexes = getMutexes( mutexReasoner, mutexIndividualB2Class);
->>>>>>> 035f2965
 		return new OWLReferencesCaller< Set< OWLNamedIndividual>>(  mutexes, this) {
 			@Override
 			protected Set< OWLNamedIndividual> performSynchronisedCall() {
@@ -297,28 +200,16 @@
 		}.call();
 	}
 
-<<<<<<< HEAD
-	/**
-	 * This method searches for individuals in a specified class.
-	 * It looks for defined semantic entities as well as for inferred
-	 * axioms (given by the reasoner). In order to do so it calls:
-=======
     /**
      * This method searches for individuals in a specified class.
      * It looks for defined semantic entities as well as for inferred
      * axioms (given by the reasoner). In order to do so it calls:
->>>>>>> 035f2965
 	 * {@link OWLEnquirer#getOnlyIndividualB2Class(String)};
 	 * @param className the name of the class from which to retrieve the individuals
 	 * @return an individuals into the given class.
 	 */
-<<<<<<< HEAD
-	public OWLNamedIndividual getOnlyIndividualB2Class(String className) {
-		List< Lock> mutexes = getMutexes( mutexReasoner, mutexIndividualB2Class);
-=======
     public OWLNamedIndividual getOnlyIndividualB2Class(String className) {
         List< Lock> mutexes = getMutexes( mutexReasoner, mutexIndividualB2Class);
->>>>>>> 035f2965
 		return new OWLReferencesCaller< OWLNamedIndividual>(  mutexes, this) {
 			@Override
 			protected OWLNamedIndividual performSynchronisedCall() {
@@ -328,15 +219,9 @@
 	}
 
 	/**
-<<<<<<< HEAD
-	 * This method searches for individuals in a specified class.
-	 * It looks for defined semantic entities as well as for inferred
-	 * axioms (given by the reasoner). In order to do so it calls:
-=======
      * This method searches for individuals in a specified class.
      * It looks for defined semantic entities as well as for inferred
      * axioms (given by the reasoner). In order to do so it calls:
->>>>>>> 035f2965
 	 * {@link OWLEnquirer#getOnlyIndividualB2Class(OWLClass)};
 	 * @param ontoClass the class from which to retrieve the individuals
 	 * @return an individuals into the given class.
@@ -352,15 +237,9 @@
 	}
 
 	/**
-<<<<<<< HEAD
-	 * This method searches for the classes in which an individuals is belonging to.
-	 * It looks for defined semantic entities as well as for inferred
-	 * axioms (given by the reasoner). In order to do so it calls:
-=======
      * This method searches for the classes in which an individuals is belonging to.
      * It looks for defined semantic entities as well as for inferred
      * axioms (given by the reasoner). In order to do so it calls:
->>>>>>> 035f2965
 	 * {@link OWLEnquirer#getIndividualClasses(OWLNamedIndividual)};
 	 * @param individual the individual from which query its types.
 	 * @return the set of classes in which the given individual is belonging to.
@@ -376,15 +255,9 @@
 	}
 
 	/**
-<<<<<<< HEAD
-	 * This method searches for the classes in which an individuals is belonging to.
-	 * It looks for defined semantic entities as well as for inferred
-	 * axioms (given by the reasoner). In order to do so it calls:
-=======
      * This method searches for the classes in which an individuals is belonging to.
      * It looks for defined semantic entities as well as for inferred
      * axioms (given by the reasoner). In order to do so it calls:
->>>>>>> 035f2965
 	 * {@link OWLEnquirer#getIndividualClasses( String)};
 	 * @param individual the individual from which query its types.
 	 * @return the set of classes in which the given individual is belonging to.
@@ -400,15 +273,9 @@
 	}
 
 	/**
-<<<<<<< HEAD
-	 * This method searches for a class in which an individuals is belonging to.
-	 * It looks for defined semantic entities as well as for inferred
-	 * axioms (given by the reasoner). In order to do so it calls:
-=======
      * This method searches for a class in which an individuals is belonging to.
      * It looks for defined semantic entities as well as for inferred
      * axioms (given by the reasoner). In order to do so it calls:
->>>>>>> 035f2965
 	 * {@link OWLEnquirer#getOnlyIndividualClasses(OWLNamedIndividual)};
 	 * @param individual the individual from which query its types.
 	 * @return the set of classes in which the given individual is belonging to.
@@ -424,15 +291,9 @@
 	}
 
 	/**
-<<<<<<< HEAD
-	 * This method searches for a class in which an individuals is belonging to.
-	 * It looks for defined semantic entities as well as for inferred
-	 * axioms (given by the reasoner). In order to do so it calls:
-=======
      * This method searches for a class in which an individuals is belonging to.
      * It looks for defined semantic entities as well as for inferred
      * axioms (given by the reasoner). In order to do so it calls:
->>>>>>> 035f2965
 	 * {@link OWLEnquirer#getOnlyIndividualClasses( String)};
 	 * @param individual the individual from which query its types.
 	 * @return the set of classes in which the given individual is belonging to.
@@ -448,15 +309,9 @@
 	}
 
 	/**
-<<<<<<< HEAD
-	 * This method searches for the data properties assigned to a specified individual.
-	 * It looks for defined semantic entities as well as for inferred
-	 * axioms (given by the reasoner). In order to do so it calls:
-=======
      * This method searches for the data properties assigned to a specified individual.
      * It looks for defined semantic entities as well as for inferred
      * axioms (given by the reasoner). In order to do so it calls:
->>>>>>> 035f2965
 	 * {@link OWLEnquirer#getDataPropertyB2Individual(String, String)};
 	 * @param individualName the name of the individual from which query its types.
 	 * @param propertyName the name of the property to search in the individual properties.
@@ -473,15 +328,9 @@
 	}
 
 	/**
-<<<<<<< HEAD
-	 * This method searches for the data properties assigned to a specified individual.
-	 * It looks for defined semantic entities as well as for inferred
-	 * axioms (given by the reasoner). In order to do so it calls:
-=======
      * This method searches for the data properties assigned to a specified individual.
      * It looks for defined semantic entities as well as for inferred
      * axioms (given by the reasoner). In order to do so it calls:
->>>>>>> 035f2965
 	 * {@link OWLEnquirer#getDataPropertyB2Individual(OWLNamedIndividual, OWLDataProperty)};
 	 * @param individual the individual from which query its types.
 	 * @param property the property to search in the individual properties.
@@ -498,15 +347,9 @@
 	}
 
 	/**
-<<<<<<< HEAD
-	 * This method searches for a data property assigned to a specified individual.
-	 * It looks for defined semantic entities as well as for inferred
-	 * axioms (given by the reasoner). In order to do so it calls:
-=======
      * This method searches for a data property assigned to a specified individual.
      * It looks for defined semantic entities as well as for inferred
      * axioms (given by the reasoner). In order to do so it calls:
->>>>>>> 035f2965
 	 * {@link OWLEnquirer#getOnlyDataPropertyB2Individual(String, String)};
 	 * @param individualName the name of the individual from which query its types.
 	 * @param propertyName the name of the property to search in the individual properties.
@@ -523,15 +366,9 @@
 	}
 
 	/**
-<<<<<<< HEAD
-	 * This method searches for a data property assigned to a specified individual.
-	 * It looks for defined semantic entities as well as for inferred
-	 * axioms (given by the reasoner). In order to do so it calls:
-=======
      * This method searches for a data property assigned to a specified individual.
      * It looks for defined semantic entities as well as for inferred
      * axioms (given by the reasoner). In order to do so it calls:
->>>>>>> 035f2965
 	 * {@link OWLEnquirer#getOnlyDataPropertyB2Individual(OWLNamedIndividual, OWLDataProperty)};
 	 * @param individual the individual from which query its types.
 	 * @param property the property to search in the individual properties.
@@ -548,15 +385,9 @@
 	}
 
 	/**
-<<<<<<< HEAD
-	 * This method searches for the all the data properties assigned to a specified individual.
-	 * It looks for defined semantic entities as well as for inferred
-	 * axioms (given by the reasoner). In order to do so it calls:
-=======
      * This method searches for the all the data properties assigned to a specified individual.
      * It looks for defined semantic entities as well as for inferred
      * axioms (given by the reasoner). In order to do so it calls:
->>>>>>> 035f2965
 	 * {@link OWLEnquirer#getDataPropertyB2Individual(OWLNamedIndividual)}
 	 * @param individual the individual from which query its data properties.
 	 * @return the set of a container of all the data properties with relative values.
@@ -572,15 +403,9 @@
 	}
 
 	/**
-<<<<<<< HEAD
-	 * This method searches for the all the data properties assigned to a specified individual.
-	 * It looks for defined semantic entities as well as for inferred
-	 * axioms (given by the reasoner). In order to do so it calls:
-=======
      * This method searches for the all the data properties assigned to a specified individual.
      * It looks for defined semantic entities as well as for inferred
      * axioms (given by the reasoner). In order to do so it calls:
->>>>>>> 035f2965
 	 * {@link OWLEnquirer#getDataPropertyB2Individual(String)}
 	 * @param individualName the name of the individual from which query its data properties.
 	 * @return the set of a container of all the data properties with relative values.
@@ -596,15 +421,9 @@
 	}
 
 	/**
-<<<<<<< HEAD
-	 * This method searches for the object properties assigned to a specified individual.
-	 * It looks for defined semantic entities as well as for inferred
-	 * axioms (given by the reasoner). In order to do so it calls:
-=======
      * This method searches for the object properties assigned to a specified individual.
      * It looks for defined semantic entities as well as for inferred
      * axioms (given by the reasoner). In order to do so it calls:
->>>>>>> 035f2965
 	 * {@link OWLEnquirer#getObjectPropertyB2Individual(String, String)};
 	 * @param individualName the name of the individual from which query its types.
 	 * @param propertyName the name of the property to search in the individual properties.
@@ -621,15 +440,9 @@
 	}
 
 	/**
-<<<<<<< HEAD
-	 * This method searches for the object properties assigned to a specified individual.
-	 * It looks for defined semantic entities as well as for inferred
-	 * axioms (given by the reasoner). In order to do so it calls:
-=======
      * This method searches for the object properties assigned to a specified individual.
      * It looks for defined semantic entities as well as for inferred
      * axioms (given by the reasoner). In order to do so it calls:
->>>>>>> 035f2965
 	 * {@link OWLEnquirer#getObjectPropertyB2Individual(OWLNamedIndividual, OWLObjectProperty)};
 	 * @param individual the individual from which query its types.
 	 * @param property the property to search in the individual properties.
@@ -645,23 +458,10 @@
 		}.call();
 	}
 
-<<<<<<< HEAD
-
-	// [[[[[[[[[[[[[[[[[[[[   METHODS TO MANIPULATE THE ONTOLOGY   ]]]]]]]]]]]]]]]]]]]]]]]]]]]]]]]
-	// it uses default ontology manipulator (not buffering)!!!!
-	// you can change this by calling: "this.setManipulatorChangeBuffering( true);"
-	// but then remember to call "this.applyManipulatorChanges();" to actually perform the ontology changes
-
-	/**
-	 * This method searches for the object properties assigned to a specified individual.
-	 * It looks for defined semantic entities as well as for inferred
-	 * axioms (given by the reasoner). In order to do so it calls:
-=======
 	/**
      * This method searches for the object properties assigned to a specified individual.
      * It looks for defined semantic entities as well as for inferred
      * axioms (given by the reasoner). In order to do so it calls:
->>>>>>> 035f2965
 	 * {@link OWLEnquirer#getOnlyObjectPropertyB2Individual(String, String)};
 	 * @param individualName the name of the individual from which query its types.
 	 * @param propertyName the name of the property to search in the individual properties.
@@ -678,15 +478,9 @@
 	}
 
 	/**
-<<<<<<< HEAD
-	 * This method searches for the object properties assigned to a specified individual.
-	 * It looks for defined semantic entities as well as for inferred
-	 * axioms (given by the reasoner). In order to do so it calls:
-=======
      * This method searches for the object properties assigned to a specified individual.
      * It looks for defined semantic entities as well as for inferred
      * axioms (given by the reasoner). In order to do so it calls:
->>>>>>> 035f2965
 	 * {@link OWLEnquirer#getOnlyObjectPropertyB2Individual(OWLNamedIndividual, OWLObjectProperty)};
 	 * @param individual the individual from which query its types.
 	 * @param property the property to search in the individual properties.
@@ -703,15 +497,9 @@
 	}
 
 	/**
-<<<<<<< HEAD
-	 * This method searches for the all the object properties assigned to a specified individual.
-	 * It looks for defined semantic entities as well as for inferred
-	 * axioms (given by the reasoner). In order to do so it calls:
-=======
      * This method searches for the all the object properties assigned to a specified individual.
      * It looks for defined semantic entities as well as for inferred
      * axioms (given by the reasoner). In order to do so it calls:
->>>>>>> 035f2965
 	 * {@link OWLEnquirer#getObjectPropertyB2Individual(OWLNamedIndividual)}
 	 * @param individual the individual from which query its object properties.
 	 * @return the set of a container of all the object properties with relative values.
@@ -727,15 +515,9 @@
 	}
 
 	/**
-<<<<<<< HEAD
-	 * This method searches for the all the object properties assigned to a specified individual.
-	 * It looks for defined semantic entities as well as for inferred
-	 * axioms (given by the reasoner). In order to do so it calls:
-=======
      * This method searches for the all the object properties assigned to a specified individual.
      * It looks for defined semantic entities as well as for inferred
      * axioms (given by the reasoner). In order to do so it calls:
->>>>>>> 035f2965
 	 * {@link OWLEnquirer#getObjectPropertyB2Individual(String)}
 	 * @param individualName the name of the individual from which query its object properties.
 	 * @return the set of a container of all the object properties with relative values.
@@ -757,15 +539,9 @@
     // but then remember to call "this.applyManipulatorChanges();" to actually perform the ontology changes
 
 	/**
-<<<<<<< HEAD
-	 * This method searches for the sub data properties of a specified property.
-	 * It looks for defined semantic entities as well as for inferred
-	 * axioms (given by the reasoner). In order to do so it calls:
-=======
      * This method searches for the sub data properties of a specified property.
      * It looks for defined semantic entities as well as for inferred
      * axioms (given by the reasoner). In order to do so it calls:
->>>>>>> 035f2965
 	 * {@link OWLEnquirer#getSubDataPropertyOf(String)};
 	 * @param propName the name of the data property from which to retrieve its sub-properties.
 	 * @return the set of all the data properties that are sub-properties of the specified parameter.
@@ -780,17 +556,10 @@
 		}.call();
 	}
 
-<<<<<<< HEAD
-	/**
-	 * This method searches for the sub data properties of a specified property.
-	 * It looks for defined semantic entities as well as for inferred
-	 * axioms (given by the reasoner). In order to do so it calls:
-=======
     /**
      * This method searches for the sub data properties of a specified property.
      * It looks for defined semantic entities as well as for inferred
      * axioms (given by the reasoner). In order to do so it calls:
->>>>>>> 035f2965
 	 * {@link OWLEnquirer#getSubDataPropertyOf(OWLDataProperty)};
 	 * @param prop the data property from which to retrieve its sub-properties.
 	 * @return the set of all the data properties that are sub-properties of the specified parameter.
@@ -805,15 +574,9 @@
 		}.call();
 	}
 
-<<<<<<< HEAD
-	/** This method searches for the super data properties of a specified property.
-	 * It looks for defined semantic entities as well as for inferred
-	 * axioms (given by the reasoner). In order to do so it calls:
-=======
     /** This method searches for the super data properties of a specified property.
      * It looks for defined semantic entities as well as for inferred
      * axioms (given by the reasoner). In order to do so it calls:
->>>>>>> 035f2965
 	 * {@link OWLEnquirer#getSuperDataPropertyOf(String)};
 	 * @param propName the name of the data property from which to retrieve its super-properties.
 	 * @return the set of all the data properties that are super-properties of the specified parameter.
@@ -828,17 +591,10 @@
 		}.call();
 	}
 
-<<<<<<< HEAD
-	/**
-	 * This method searches for the super data properties of a specified property.
-	 * It looks for defined semantic entities as well as for inferred
-	 * axioms (given by the reasoner). In order to do so it calls:
-=======
     /**
      * This method searches for the super data properties of a specified property.
      * It looks for defined semantic entities as well as for inferred
      * axioms (given by the reasoner). In order to do so it calls:
->>>>>>> 035f2965
 	 * {@link OWLEnquirer#getSuperDataPropertyOf(OWLDataProperty)};
 	 * @param prop the data property from which to retrieve its super-properties.
 	 * @return the set of all the data properties that are super-properties of the specified parameter.
@@ -853,17 +609,10 @@
 		}.call();
 	}
 
-<<<<<<< HEAD
-	/**
-	 * This method searches for the sub object properties of a specified property.
-	 * It looks for defined semantic entities as well as for inferred
-	 * axioms (given by the reasoner). In order to do so it calls:
-=======
     /**
      * This method searches for the sub object properties of a specified property.
      * It looks for defined semantic entities as well as for inferred
      * axioms (given by the reasoner). In order to do so it calls:
->>>>>>> 035f2965
 	 * {@link OWLEnquirer#getSubObjectPropertyOf(String)};
 	 * @param propName the name of the data property from which to retrieve its sub-properties.
 	 * @return the set of all the object properties that are sub-properties of the specified parameter.
@@ -878,17 +627,10 @@
 		}.call();
 	}
 
-<<<<<<< HEAD
-	/**
-	 * This method searches for the sub object properties of a specified property.
-	 * It looks for defined semantic entities as well as for inferred
-	 * axioms (given by the reasoner). In order to do so it calls:
-=======
     /**
      * This method searches for the sub object properties of a specified property.
      * It looks for defined semantic entities as well as for inferred
      * axioms (given by the reasoner). In order to do so it calls:
->>>>>>> 035f2965
 	 * {@link OWLEnquirer#getSubObjectPropertyOf(OWLObjectProperty)};
 	 * @param prop the data property from which to retrieve its sub-properties.
 	 * @return the set of all the object properties that are sub-properties of the specified parameter.
@@ -901,19 +643,11 @@
 				return getEnquirer().getSubObjectPropertyOf( prop);
 			}
 		}.call();
-<<<<<<< HEAD
-	}
-
-	/** This method searches for the super object properties of a specified property.
-	 * It looks for defined semantic entities as well as for inferred
-	 * axioms (given by the reasoner). In order to do so it calls:
-=======
     }
 
     /** This method searches for the super object properties of a specified property.
      * It looks for defined semantic entities as well as for inferred
      * axioms (given by the reasoner). In order to do so it calls:
->>>>>>> 035f2965
 	 * {@link OWLEnquirer#getSuperObjectPropertyOf(String)};
 	 * @param propName the name of the data property from which to retrieve its super-properties.
 	 * @return the set of all the object properties that are super-properties of the specified parameter.
@@ -928,17 +662,10 @@
 		}.call();
 	}
 
-<<<<<<< HEAD
-	/**
-	 * This method searches for the super object properties of a specified property.
-	 * It looks for defined semantic entities as well as for inferred
-	 * axioms (given by the reasoner). In order to do so it calls:
-=======
     /**
      * This method searches for the super object properties of a specified property.
      * It looks for defined semantic entities as well as for inferred
      * axioms (given by the reasoner). In order to do so it calls:
->>>>>>> 035f2965
 	 * {@link OWLEnquirer#getSuperObjectPropertyOf(OWLObjectProperty)};
 	 * @param prop the data property from which to retrieve its super-properties.
 	 * @return the set of all the object properties that are super-properties of the specified parameter.
@@ -951,21 +678,12 @@
 				return getEnquirer().getSuperObjectPropertyOf( prop);
 			}
 		}.call();
-<<<<<<< HEAD
-	}
-
-	/**
-	 * This method searches for the sub classes of a specified class.
-	 * It looks for defined semantic entities as well as for inferred
-	 * axioms (given by the reasoner). In order to do so it calls:
-=======
     }
 
 	/**
      * This method searches for the sub classes of a specified class.
      * It looks for defined semantic entities as well as for inferred
      * axioms (given by the reasoner). In order to do so it calls:
->>>>>>> 035f2965
 	 * {@link OWLEnquirer#getSubClassOf(String)};
 	 * @param className the name of the class from which to retrieve its sub-classes.
 	 * @return the set of all the classes that are sub-classes of the specified parameter.
@@ -980,17 +698,10 @@
 		}.call();
 	}
 
-<<<<<<< HEAD
-	/**
-	 * This method searches for the sub classes of a specified class.
-	 * It looks for defined semantic entities as well as for inferred
-	 * axioms (given by the reasoner). In order to do so it calls:
-=======
     /**
      * This method searches for the sub classes of a specified class.
      * It looks for defined semantic entities as well as for inferred
      * axioms (given by the reasoner). In order to do so it calls:
->>>>>>> 035f2965
 	 * {@link OWLEnquirer#getSubClassOf(OWLClass)};
 	 * @param cl the class from which to retrieve its sub-classes.
 	 * @return the set of all the classes that are sub-classes of the specified parameter.
@@ -1006,15 +717,9 @@
 	}
 
 	/**
-<<<<<<< HEAD
-	 * This method searches for the super classes of a specified class.
-	 * It looks for defined semantic entities as well as for inferred
-	 * axioms (given by the reasoner). In order to do so it calls:
-=======
      * This method searches for the super classes of a specified class.
      * It looks for defined semantic entities as well as for inferred
      * axioms (given by the reasoner). In order to do so it calls:
->>>>>>> 035f2965
 	 * {@link OWLEnquirer#getSuperClassOf(String)};
 	 * @param className the name of the class from which to retrieve its super-classes.
 	 * @return the set of all the classes that are super-classes of the specified parameter.
@@ -1029,17 +734,10 @@
 		}.call();
 	}
 
-<<<<<<< HEAD
-	/**
-	 * This method searches for the super classes of a specified class.
-	 * It looks for defined semantic entities as well as for inferred
-	 * axioms (given by the reasoner). In order to do so it calls:
-=======
     /**
      * This method searches for the super classes of a specified class.
      * It looks for defined semantic entities as well as for inferred
      * axioms (given by the reasoner). In order to do so it calls:
->>>>>>> 035f2965
 	 * {@link OWLEnquirer#getSuperClassOf(OWLClass)};
 	 * @param cl the class from which to retrieve its super-classes.
 	 * @return the set of all the classes that are super-classes of the specified parameter.
@@ -1072,11 +770,7 @@
         }.call();
     }
 
-<<<<<<< HEAD
-	/**
-=======
-    /**
->>>>>>> 035f2965
+    /**
      * Returns the set of restrictions of the given class it terms
      * of: &forall; and &exist; quantifier, as well as: minimal, exact and maximal cardinality;
      * with respect to data and object properties.
@@ -1188,11 +882,7 @@
 		}.call();
 	}
 
-<<<<<<< HEAD
-	/**
-=======
-    /**
->>>>>>> 035f2965
+    /**
      * Performs a SPARQL query on the ontology. Returns a list of {@link QuerySolution} or {@code null} if the query fails.
      * Works only with the Pellet reasoner.
      * @param query a string defining the query in SPARQL query syntax.
@@ -1208,11 +898,7 @@
 		}.call();
 	}
 
-<<<<<<< HEAD
-	/**
-=======
-    /**
->>>>>>> 035f2965
+    /**
      * Performs a SPARQL query on the ontology. Returns a list of {@link QuerySolution} or {@code null} if the query fails.
      * Works only with the Pellet reasoner. {@code timeOut} parameter sets the query timeout, no timeout is set if
      * {@code timeOut &lt;= 0}. Once timeout is reached, all solutions found up to that point are returned.
@@ -1232,11 +918,7 @@
 		}.call();
 	}
 
-<<<<<<< HEAD
-	/**
-=======
-    /**
->>>>>>> 035f2965
+    /**
      * Performs a SPARQL query on the ontology. Returns a list of {@link QuerySolution} or {@code null} if the query fails.
      * Works only with the Pellet reasoner.
      * @param prefix a string defining the query prefix field in SPARQL query syntax.
@@ -1272,11 +954,7 @@
 		}.call();
 	}
 
-<<<<<<< HEAD
-	/**
-=======
-    /**
->>>>>>> 035f2965
+    /**
      * An utility method that call {@link #sparql(String, Long)} and translates the results to a list of maps among strings.
 	 * This call do not apply any time out.
      * Used to share the results with other code and processes.
@@ -1293,11 +971,7 @@
 		}.call();
 	}
 
-<<<<<<< HEAD
-	/**
-=======
-    /**
->>>>>>> 035f2965
+    /**
      * An utility method that call {@link #sparql(String, Long)} and translates the results to a list of maps among strings.
      * Used to share the results with other code and processes. {@code timeOut} parameter sets the query timeout,
      * no timeout is set if {@code timeOut &lt;= 0}. Once timeout is reached, all solutions found up to that point are returned.
@@ -1317,11 +991,7 @@
 		}.call();
 	}
 
-<<<<<<< HEAD
-	/**
-=======
-    /**
->>>>>>> 035f2965
+    /**
      * An utility method that call {@link #sparql(String, Long)} and translates the results to a list of maps among strings.
      * Used to share the results with other code and processes.
      * @param prefix a string defining the query prefix field in SPARQL query syntax.
@@ -3158,20 +2828,6 @@
         return mutexes;
     }
 
-	// method to easy get object to initialise OWLReferencesCall
-	private List<Lock> getMutexes(Lock mutex) {
-		List<Lock> mutexes = new ArrayList<>();
-		mutexes.add(mutex);
-		return mutexes;
-	}
-
-	private List<Lock> getMutexes(Lock mutex1, Lock mutex2) {
-		List<Lock> mutexes = new ArrayList<>();
-		mutexes.add(mutex1);
-		mutexes.add(mutex2);
-		return mutexes;
-	}
-
 	// [[[[[[[[[[[[[[[[[[[[[[              INTERNAL CLASS               ]]]]]]]]]]]]]]]]]]]]]]]]]]]]]]]
 	// use to manage logging and mutex for all the call to the OWLManipulator and OWLEnquirer
 	abstract protected class OWLReferencesCaller< T>{
@@ -3222,11 +2878,7 @@
 			setWorkInitialTime();
 			T out = performSynchronisedCall();
 			loggLockTime( getSynchronisatedInitialTime(), getWorkInitialTime());
-<<<<<<< HEAD
-			return out;
-=======
             return out;
->>>>>>> 035f2965
 		}
 		protected void unlockMutex(){
 			for( int i = getMutexes().size() - 1; i >= 0; i--)
@@ -3265,19 +2917,11 @@
 
 		protected Float getMinLoggingThreshould() {
 			return minLoggingThreshould;
-<<<<<<< HEAD
-		}
-
-		protected void setMinLoggingThreshould(Float minLoggingThreshold) {
-			this.minLoggingThreshould = minLoggingThreshold;
-		}
-=======
         }
 
         protected void setMinLoggingThreshould(Float minLoggingThreshold) {
             this.minLoggingThreshould = minLoggingThreshold;
         }
->>>>>>> 035f2965
 
 		//// setters
 		protected void setSynchronisatedInitialTime() {
