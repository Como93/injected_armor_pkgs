package it.emarolab.amor.owlInterface;

import com.clarkparsia.pellet.owlapi.PelletReasoner;
import com.clarkparsia.pellet.sparqldl.jena.SparqlDLExecutionFactory;
import it.emarolab.amor.owlDebugger.Logger;
import it.emarolab.amor.owlDebugger.Logger.LoggerFlag;
import org.apache.jena.query.*;
import org.apache.jena.rdf.model.InfModel;
import org.apache.jena.rdf.model.ModelFactory;
import org.mindswap.pellet.KnowledgeBase;
import org.mindswap.pellet.jena.PelletInfGraph;
import org.semanticweb.owlapi.model.*;
import org.semanticweb.owlapi.reasoner.InconsistentOntologyException;
import org.semanticweb.owlapi.search.EntitySearcher;

import java.util.*;
import java.util.stream.Collectors;
import java.util.stream.Stream;

import static it.emarolab.amor.owlInterface.OWLManipulator.*;

// TODO : bring up to OWLReferences getSubObjectPropertyOf getSubDataPropertyOf and all its case
// TODO : make an abstract class interface to be implemented for all methods (all have the same shape)

/**
 * This class defines and implement the interface for querying the ontology.
 *
 * <div style="text-align:center;"><small>
 * <b>Project</b>:    aMOR <br>
 * <b>File</b>:       it.emarolab.amor.owlInterface.OWLEnquirer <br>
 * <b>Licence</b>:    GNU GENERAL PUBLIC LICENSE. Version 3, 29 June 2007 <br>
 * <b>Author</b>:     Buoncompagni Luca (luca.buoncompagni@edu.unige.it) <br>
 * <b>affiliation</b>: DIBRIS, EMAROLab, University of Genoa. <br>
 * <b>date</b>:       Feb 10, 2016 <br>
 * </small></div>
 *
 * @version 2.2
 */
public class OWLEnquirer {

    /**
     * The default value for including also inferences on queries response
     * (see: {@link #isIncludingInferences()}).
     */
    public static final Boolean DEFAULT_INCLUDE_INFERENCES = true;
    /**
	 * Boolean used to query the reasoner sub/super-(class or properties).
	 * If it is {@code false} only hierarchically direct entities will be returned
	 * (all non-reasoned values are returned anyway).
	 * Else, it collects all entities up to the leafs and root of the structure
     * (see: {@link #isReturningCompleteDescription()}).
	 */
	public static final Boolean DEFAULT_RETURN_COMPLETE_DESCRIPTION = true;
<<<<<<< HEAD
=======
    /**
     * Object used to log information about this class instances.
     * Logs are activated by flag: {@link LoggerFlag#LOG_OWL_ENQUIRER}
     */
    private Logger logger = new Logger(this, LoggerFlag.getLogOWLEnquirer());
>>>>>>> 035f2965
    /**
     * Object used to log information about this class instances.
     * Logs are activated by flag: {@link LoggerFlag#LOG_OWL_ENQUIRER}
     */
    private Logger logger = new Logger(this, LoggerFlag.getLogOWLEnquirer());
    /**
     * If it is {@code false} only asserted axiom will be considered by the Enquirer.
     * Otherwise, also inferences will be considered.
     */
    private Boolean includesInferences;
    /**
     * If it is {@code true} the call ask to the reasoner, otherwise only asserted knowledge will be queried.
     */
    private Boolean returnsCompleteDescription;
    /**
	 * Ontology reference to be manipulated given in the constructor.
	 */
	private OWLReferencesInterface ontoRef;
	private Set<OWLObjectProperty> allObjectPropertyRecoursive = new HashSet<>();
	private Set<OWLDataProperty> allDataPropertyRecoursive = new HashSet<>();
	
	/**
	 * Constructor which sets {@link #returnsCompleteDescription} flag to
	 * default value {@link #DEFAULT_RETURN_COMPLETE_DESCRIPTION} and
     * {@link #includesInferences} flag to {@link #DEFAULT_INCLUDE_INFERENCES}.
	 * @param owlRef the ontology in which perform queries
	 */
	protected OWLEnquirer( OWLReferencesInterface owlRef){
		this.ontoRef = owlRef;
		this.returnsCompleteDescription = DEFAULT_RETURN_COMPLETE_DESCRIPTION;
		this.includesInferences = DEFAULT_INCLUDE_INFERENCES;
	}

	/**
	 * Constructor to define custom {@link #returnsCompleteDescription} value.
	 * @param owlRef the ontology in which perform queries.
	 * @param returnsCompleteDescription the value given to {@link #returnsCompleteDescription}.
     * @param includesInferences set to {@code false} for consider only asserted axioms.
	 */
	protected OWLEnquirer(OWLReferencesInterface owlRef, Boolean returnsCompleteDescription, Boolean includesInferences){
		this.ontoRef = owlRef;
		this.returnsCompleteDescription = returnsCompleteDescription;
		this.includesInferences = includesInferences;
	}

	/**
	 * @return a container of all the objects of the referenced ontology,
	 * set by constructor.
	 */
	protected OWLReferencesInterface getLiOwlLibrary(){
		return ontoRef;
	}

	/**
	 * @return current value of {@link #returnsCompleteDescription}.
	 */
	protected Boolean isReturningCompleteDescription(){
		return returnsCompleteDescription;
	}

	/**
	 * @param flag value to set for {@link #returnsCompleteDescription}.
	 */
	protected void setReturnCompleteDescription(Boolean flag){
		returnsCompleteDescription = flag;
	}

    /**
	 * It is {@code True} if {@code this} {@link OWLEnquirer} is also appending inferred
	 * axioms to the queries. If it is set to {@code false} it
     * enables/disables the effects of {@link #isIncludingInferences()},
     * since no reasoning processes are involved.<br>
	 * This flag is not considered on {@link #sparql(String, Long)} and
	 * derived methods, which always relies on the reasoner.
	 * @return {@code false} if the queries consider only asserted axioms.
	 */
    public Boolean isIncludingInferences() {
        return includesInferences;
    }

    /**
     * Set to {@code false} if the queries consider only asserted axioms.
     * Set to {@code true} to get also inferred axioms.
     * @param includesInferences the flag to indicate if {@code this.{@link #isIncludingInferences()}}.
     */
    public void setIncludeInferences(boolean includesInferences) {
        this.includesInferences = includesInferences;
    }

    /**
	 * Returns all individual defined in the ontology {@link OWLDataFactory#getOWLThing()}.
	 * It returns {@code null} if no individuals belong to the root class or if such class does not exist.
	 * Results completeness is ensured only if {@link #returnsCompleteDescription} is set to {@code true}.
	 *
	 * @return individuals belonging to the root class of the ontology.
	 */
	public Set<OWLNamedIndividual> getIndividualB2Thing(){
		return( getIndividualB2Class( ontoRef.getOWLFactory().getOWLThing()));
	}

	/**
	 * Returns all individuals belonging to the specified class.
	 * The method takes a string and calls {@link OWLLibrary#getOWLClass(String)},
     * to fetch the corresponding OWL class object {@link #getIndividualB2Class(OWLClass)}.
     * It returns {@code null} if no individual belongs to that class or if such class does not exist.
	 * Results completeness is ensured only if {@link #returnsCompleteDescription} is set to {@code true}.
	 *
	 * @param className name of the class.
	 * @return non-ordered set of individuals belonging to such class.
	 */
	public Set<OWLNamedIndividual> getIndividualB2Class( String className){
		return( getIndividualB2Class( ontoRef.getOWLClass( className)));
	}

	/**
     * Returns all individuals belonging to the specified class.
     * The method takes an OWL class object {@link #getIndividualB2Class(OWLClass)}.
     * It returns {@code null} if no individual belongs to that class or if such class does not exist.
     * Results completeness is ensured only if {@link #returnsCompleteDescription} is set to {@code true}.
	 *
	 * @param ontoClass OWL class.
	 * @return non-ordered set of individuals belonging to such class.
	 */
	public Set<OWLNamedIndividual> getIndividualB2Class( OWLClass ontoClass){
		long initialTime = System.nanoTime();
		Set< OWLNamedIndividual> out = new HashSet< OWLNamedIndividual>();

		//Set<OWLIndividual> set = ontoClass.getIndividuals( ontoRef.getOWLOntology());
		Stream<OWLIndividual> stream = EntitySearcher.getIndividuals( ontoClass, ontoRef.getOWLOntology());
		Set<OWLIndividual> set = stream.collect(Collectors.toSet());

		if( set != null)
			out.addAll( set.stream().map( AsOWLNamedIndividual::asOWLNamedIndividual).collect( Collectors.toList()));

		if(includesInferences) {
            try {
                Stream<OWLNamedIndividual> streamReasoned = ontoRef.getOWLReasoner()
                        .getInstances(ontoClass, ! isReturningCompleteDescription()).entities();
                Set<OWLIndividual> reasoned = streamReasoned.collect(Collectors.toSet());
                if (reasoned != null)
                    out.addAll(reasoned.stream().map(AsOWLNamedIndividual::asOWLNamedIndividual).collect(Collectors.toList()));
            } catch (InconsistentOntologyException e) {
                ontoRef.logInconsistency();
            }
        }
		logger.addDebugString( "Individual belonging to class given in: " + (System.nanoTime() - initialTime) + " [ns]");
		return( out);
	}

	/**
	 * Returns one individual belonging to the root class {@link OWLDataFactory#getOWLThing()}.
	 * It returns {@code null} if no individual is classified in the class, meaning the ontology is not populated.
	 * Results completeness is ensured only if {@link #returnsCompleteDescription} is set to {@code true}.
	 *
	 * @return an individual belonging to the root class of the ontology.
	 */
	public OWLNamedIndividual getOnlyIndividualB2Thing(){
		return( getOnlyIndividualB2Class( ontoRef.getOWLFactory().getOWLThing()));
	}

	/**
	 * Returns one individual belonging to the specified class.
	 * Returns {@code null} if no individual are classified in that class,
	 * if such class does not exist or if the Set returned by
	 * {@code this.getIndividualB2Class( .. )} has {@code size > 1}.
	 * Results completeness is ensured only if {@link #returnsCompleteDescription} is set to {@code true}.
	 *
	 * @param className name of the ontological class.
	 * @return an individual belonging to ontoClass.
	 */
	public OWLNamedIndividual getOnlyIndividualB2Class( String className){
		Set<OWLNamedIndividual> set = getIndividualB2Class( ontoRef.getOWLClass( className));
		return( (OWLNamedIndividual) ontoRef.getOnlyElement(set));
	}

	/**
	 * Returns one individual belonging to the specified class.
	 * Returns {@code null} if no individual are classified in that class,
	 * if such class does not exist or if the Set returned by
	 * {@code this.getIndividualB2Class( .. )} has {@code size > 1}.
	 * Results completeness is ensured only if {@link #returnsCompleteDescription} is set to {@code true}.
	 *
	 * @param ontoClass OWLClass object in which to search.
	 * @return an individual belonging to ontoClass.
	 */
	public OWLNamedIndividual getOnlyIndividualB2Class( OWLClass ontoClass){
		Set< OWLNamedIndividual> set = getIndividualB2Class( ontoClass);
		return( (OWLNamedIndividual) ontoRef.getOnlyElement( set));
	}

	/**
	 * Returns the set of classes in which an individual has been classified (except for OWLREA).
	 * Results completeness is ensured only if {@link #returnsCompleteDescription} is set to {@code true}.
	 *
	 * @param individual the instance belonging to the returning classes.
	 * @return set of all classes the individual belongs to.
	 */
	public Set<OWLClass> getIndividualClasses( OWLNamedIndividual individual){
		long initialTime = System.nanoTime();
		Set< OWLClass> out = new HashSet<>();

		//Set< OWLClassExpression> set = individual.getTypes( ontoRef.getOWLOntology());
		Stream<OWLClassExpression> stream = EntitySearcher.getTypes( individual, ontoRef.getOWLOntology());
		Set< OWLClassExpression> set = stream.collect(Collectors.toSet());

		if( set != null)
			out.addAll(set.stream().map(AsOWLClass::asOWLClass).collect(Collectors.toList()));

        if(includesInferences) {
            try {
                Stream<OWLClass> streamReasoned = ontoRef.getOWLReasoner()
                        .getTypes(individual, ! isReturningCompleteDescription()).entities();
                Set<OWLClass> reasoned = streamReasoned.collect(Collectors.toSet());
                if (reasoned != null)
                    out.addAll(reasoned.stream().map(AsOWLClass::asOWLClass).collect(Collectors.toList()));
            } catch ( InconsistentOntologyException e) {
                ontoRef.logInconsistency();
            }
        }
		out.remove( ontoRef.getOWLFactory().getOWLThing());
		logger.addDebugString( "Types of individual given in: " + (System.nanoTime() - initialTime) + " [ns]");
		return out;
	}

	/**
	 * Returns the set of classes in which an individual has been classified.
	 * Results completeness is ensured only if {@link #returnsCompleteDescription} is set to {@code true}.
	 *
	 * @param individualName name of the individual.
	 * @return a set of all classes the individual belongs to.
	 */
	public Set<OWLClass> getIndividualClasses( String individualName){
		OWLNamedIndividual ind = ontoRef.getOWLIndividual( individualName);
		return getIndividualClasses( ind);
	}

	/**
	 * Returns only one class the individual belongs to.
	 *
	 * @param individualName name of the individual.
	 * @return a class.
	 */
	public OWLClass getOnlyIndividualClasses( String individualName){
		Set< OWLClass> set = getIndividualClasses( individualName);
		return( ( OWLClass) ontoRef.getOnlyElement( set));
	}

	/**
	 * Returns one class the individual belongs to.
	 * Calls {@link #getIndividualClasses(OWLNamedIndividual)},
	 * then {@link OWLReferencesInterface#getOnlyElement(Set)}
     * and returns the resulting {@link OWLClass}.
	 *
	 * @param individual ontological individual object.
	 * @return one class in which the input individual is belonging to.
	 */
	public OWLClass getOnlyIndividualClasses( OWLNamedIndividual individual){
		Set< OWLClass> set = getIndividualClasses( individual);
		return( ( OWLClass) ontoRef.getOnlyElement( set));
	}

	/**
	 * Returns the set of literal values of a specific OWL Data Property instance
	 * assigned to an individual. Retrieves an OWL object from a string and calls
	 * {@link #getDataPropertyB2Individual(OWLNamedIndividual, OWLDataProperty)},
	 * then returns the results.
	 *
	 * @param individualName name of the individual the data property belongs to.
	 * @param propertyName data property name.
	 * @return non-ordered set of the data property literal values.
	 */
	public Set<OWLLiteral> getDataPropertyB2Individual( String individualName, String propertyName){
		OWLNamedIndividual ind = ontoRef.getOWLIndividual( individualName);
		OWLDataProperty prop = ontoRef.getOWLDataProperty(propertyName);
		return( getDataPropertyB2Individual( ind, prop));
	}

	/**
     * Returns the set of literal values of a specific OWL Data Property instance
     * assigned to an individual. Returns {@code null} if such data property or
	 * individual do not exist, or if there is no instance of the data property
     * assigned to the individual.
	 *
	 * @param individual individual the data property belongs to.
	 * @param property data property whose values are queried.
	 * @return non-ordered set of the data property literal values.
	 */
	public Set<OWLLiteral> getDataPropertyB2Individual( OWLNamedIndividual individual, OWLDataProperty property){
		long initialTime = System.nanoTime();

		//Set<OWLLiteral>  value = individual.getDataPropertyValues(property, ontoRef.getOWLOntology());
		Stream<OWLLiteral> stream = EntitySearcher.getDataPropertyValues(individual, property, ontoRef.getOWLOntology());
		Set< OWLLiteral> value = stream.collect( Collectors.toSet());

<<<<<<< HEAD
		if (includesInferences) {
			try {
				Set<OWLLiteral> valueInf = ontoRef.getReasoner().getDataPropertyValues(individual, property);
				value.addAll(valueInf);
			} catch (InconsistentOntologyException e) {
				ontoRef.logInconsistency();
			}
		}
=======
        if(includesInferences) {
            try {
                Set<OWLLiteral> valueInf = ontoRef.getOWLReasoner().getDataPropertyValues(individual, property);
                value.addAll(valueInf);
            } catch (InconsistentOntologyException e) {
                ontoRef.logInconsistency();
            }
        }
>>>>>>> 035f2965
		logger.addDebugString( "Data property belonging to individual given in: " + (System.nanoTime() - initialTime) + " [ns]");
		return ( value);
	}

	/**
	 * Returns one literal value of a specific OWL Data Property instance
	 * assigned to an individual. Takes as input the individual and
	 * property names and calls {@link #getDataPropertyB2Individual(OWLNamedIndividual, OWLDataProperty)},
	 * then returns the result as {@link OWLLiteral}.
	 *
	 * @param individualName name of the individual the data property belongs to.
	 * @param propertyName name of the data property whose values are queried.
	 * @return queried literal value.
	 */
	public OWLLiteral getOnlyDataPropertyB2Individual( String individualName, String propertyName){
		Set<OWLLiteral> set = getDataPropertyB2Individual( individualName, propertyName);
		return( (OWLLiteral) ontoRef.getOnlyElement( set));
	}

	/**
     * Returns one literal value of a specific OWL Data Property instance
     * assigned to an individual. This returns {@code null} if such data property or
     * individual do not exist, or if there is no instance of the data property
     * assigned to the individual.
	 *
	 * @param individual individual the data property belongs to.
	 * @param property data property whose values are queried.
	 * @return queried literal value.
	 */
	public OWLLiteral getOnlyDataPropertyB2Individual( OWLNamedIndividual individual, OWLDataProperty property){
		Set<OWLLiteral> set = getDataPropertyB2Individual( individual, property);
		return( (OWLLiteral) ontoRef.getOnlyElement( set));
	}

	/**
     * Returns all value objects of a specific OWL Object Property instance
     * assigned to an individual.
	 *
	 * @param individualName name of an individual.
	 * @param propertyName name of the object property.
	 * @return non-ordered set of the property value entities ({@link OWLNamedIndividual}).
	 */
	public Set<OWLNamedIndividual> getObjectPropertyB2Individual( String individualName, String propertyName){
		OWLNamedIndividual ind = ontoRef.getOWLIndividual( individualName);
		OWLObjectProperty prop = ontoRef.getOWLObjectProperty( propertyName);
		return( getObjectPropertyB2Individual( ind, prop));
	}

	/**
     * Returns all value objects of a specific OWL Object Property instance
     * assigned to an individual. Returns {@code null}
	 * if the object property or individual do not exist.
	 *
	 * @param individual from which the object property is retrieved.
	 * @param property the object property to lock for.
	 * @return non-ordered set of the property value entities ({@link OWLNamedIndividual}).
	 */
	public Set<OWLNamedIndividual> getObjectPropertyB2Individual( OWLNamedIndividual individual, OWLObjectProperty property){
		long initialTime = System.nanoTime();
		Set< OWLNamedIndividual> out = new HashSet<>();

		Stream< OWLIndividual> stream = EntitySearcher.getObjectPropertyValues(individual, property, ontoRef.getOWLOntology());
		Set< OWLIndividual> set = stream.collect( Collectors.toSet());

		if( set != null){
			out.addAll(set.stream().map(AsOWLNamedIndividual::asOWLNamedIndividual).collect(Collectors.toList()));
		}

        if(includesInferences) {
            try {
                Stream<OWLNamedIndividual> streamReasoned = ontoRef.getOWLReasoner().getObjectPropertyValues(individual, property).entities();
                Set<OWLIndividual> reasoned = streamReasoned.collect(Collectors.toSet());
                if (reasoned != null)
                    out.addAll(reasoned.stream().map(AsOWLNamedIndividual::asOWLNamedIndividual).collect(Collectors.toList()));
            } catch (InconsistentOntologyException e) {
                ontoRef.logInconsistency();
            }
        }
		logger.addDebugString( "Object property belonging to individual given in: " + (System.nanoTime() - initialTime) + " [ns]");
		return( out);
	}

	/**
     * Returns one value object of a specific OWL Object Property instance
     * assigned to an individual, given by name.
     * It actually queries all values and then returns only one.
	 *
	 * @param individualName name of the individual.
	 * @param propertyName name of the object property.
	 * @return property value entity ({@link OWLNamedIndividual}).
	 */
	public OWLNamedIndividual getOnlyObjectPropertyB2Individual( String individualName, String propertyName){
		OWLNamedIndividual ind = ontoRef.getOWLIndividual( individualName);
		OWLObjectProperty prop = ontoRef.getOWLObjectProperty( propertyName);
		Set<OWLNamedIndividual> set = getObjectPropertyB2Individual( ind, prop);
		return( (OWLNamedIndividual) ontoRef.getOnlyElement( set));
	}

	/**
	 * Returns one value object of a specific OWL Object Property instance
     * assigned to an individual. It actually queries all values and then returns only one.
     * Returns {@code null} if the object property or individual do not exist,
     * or {@link OWLReferencesInterface#getOnlyElement(Set)} returns {@code null}.
	 *
	 * @param individual from which the object property is retrieved.
	 * @param property the object property to lock for.
	 * @return property value entity ({@link OWLNamedIndividual}).
	 */
	public OWLNamedIndividual getOnlyObjectPropertyB2Individual( OWLNamedIndividual individual, OWLObjectProperty property){
		Set< OWLNamedIndividual> all = getObjectPropertyB2Individual( individual, property);
		return( (OWLNamedIndividual) ontoRef.getOnlyElement( all));
	}

	/**
	 * Returns all object properties and relative value entities relative to an individual.
	 * Note: this implementation may be not efficient since it iterate over all
	 * the object property of the ontology.
	 *
	 * @param individual the instance from which retrieve its objects properties.
	 * @return all the object properties and value entities of the given individual.
	 */
	public Set<ObjectPropertyRelations> getObjectPropertyB2Individual(OWLNamedIndividual individual){
		Set<ObjectPropertyRelations> out = new HashSet<ObjectPropertyRelations>();
		// get all object prop in the ontology
		OWLObjectProperty topObjProp = ontoRef.getOWLFactory().getOWLTopObjectProperty();
		Set<OWLObjectProperty> allProp = getAllObjectPropertiesRecursive();//getSubObjectPropertyOf(topObjProp);
		for( OWLObjectProperty p : allProp){ // check if a property belongs to this individual
			Set<OWLNamedIndividual> values = getObjectPropertyB2Individual(individual, p);
			if( ! values.isEmpty())
				out.add( new ObjectPropertyRelations(individual, p, values, ontoRef));
		}
		return out;
	}

	private Set<OWLObjectProperty> getAllObjectPropertiesRecursive() {
		allObjectPropertyRecoursive = new HashSet<>();
		getAllObjectPropertiesRecursive(ontoRef.getOWLFactory().getOWLTopObjectProperty());
		return allObjectPropertyRecoursive;
	}

	private void getAllObjectPropertiesRecursive(OWLObjectProperty prop) {
		Set<OWLObjectProperty> props = getSubObjectPropertyOf(prop);
		if (props.isEmpty())
			return;
		else {
            allObjectPropertyRecoursive.addAll(props);
            for (OWLObjectProperty p : props)
				getAllObjectPropertiesRecursive(p);
		}
	}

	/**
     * Returns all object properties and relative value entities relative to an individual.
	 * Note that this implementation may be not efficient since it iterate over all
	 * the object property of the ontology.
	 *
	 * @param individualName name of the individual.
	 * @return all the object properties and value entities of the given individual.
	 */
	public Set<ObjectPropertyRelations> getObjectPropertyB2Individual(String individualName){
<<<<<<< HEAD
		return getObjectPropertyB2Individual(ontoRef.getOWLIndividual(individualName));
	}
=======
		return getObjectPropertyB2Individual( ontoRef.getOWLIndividual( individualName));	
	}	
>>>>>>> 035f2965

	/** Returns all data properties and relative value entities relative to an individual.
     * Note that this implementation may be not efficient since it iterate over all
     * the object property of the ontology.
     *
	 * @param individual the instance from which retrieve its objects properties.
	 * @return all the object properties and value entities of the given individual.
	 */
	public Set< DataPropertyRelations> getDataPropertyB2Individual( OWLNamedIndividual individual){
		Set< DataPropertyRelations> out = new HashSet< DataPropertyRelations>();
		// get all object prop in the ontology
		OWLDataProperty topObjProp = ontoRef.getOWLFactory().getOWLTopDataProperty();
		Set<OWLDataProperty> allProp = getAllDataPropertiesRecursive();//getSubDataPropertyOf(topObjProp);
		for( OWLDataProperty p : allProp){ // check if a property belongs to this individual
			Set<OWLLiteral> values = getDataPropertyB2Individual(individual, p);
			if( ! values.isEmpty())
				out.add( new DataPropertyRelations(individual, p, values, ontoRef));
        }
        return out;
    }

<<<<<<< HEAD
	private Set<OWLDataProperty> getAllDataPropertiesRecursive() {
		allDataPropertyRecoursive = new HashSet<>();
		getAllDataPropertiesRecursive(ontoRef.getOWLFactory().getOWLTopDataProperty());
		return allDataPropertyRecoursive;
	}

	private void getAllDataPropertiesRecursive(OWLDataProperty prop) {
		Set<OWLDataProperty> props = getSubDataPropertyOf(prop);
		if (props.isEmpty())
			return;
		else {
            allDataPropertyRecoursive.addAll(props);
            for (OWLDataProperty p : props)
				getAllDataPropertiesRecursive(p);
		}
	}

=======
>>>>>>> 035f2965
    /**
	 * Returns all data properties and relative value entities relative to an individual.
     * Note that this implementation may be not efficient since it iterate over all
     * the object property of the ontology.
     *
	 * @param individualName name of the individual.
	 * @return all the object properties and value entities of the given individual.
	 */
	public Set< DataPropertyRelations> getDataPropertyB2Individual( String individualName){
		return getDataPropertyB2Individual( ontoRef.getOWLIndividual( individualName));
    }

    /**
     * Returns all the sub object properties of a given property.
     * It check in the ontology definition frist and then in the
     * inferred axioms by the reasoner.
     * Also note that the completeness of the results
     * of this methods also depends from the value
	 * of {@link #returnsCompleteDescription}.
	 * @param prop an object property
	 * @return the sub object property of the input parameter ({@code prop})
	 */
	public Set<OWLObjectProperty> getSubObjectPropertyOf( OWLObjectProperty prop){
		long initialTime = System.nanoTime();

		//Set<OWLObjectPropertyExpression> set = prop.getSubProperties( ontoRef.getOWLOntology());//cl.getSubClasses( ontoRef.getOWLOntology());
		Stream<OWLObjectPropertyExpression> stream = EntitySearcher.getSubProperties( prop, ontoRef.getOWLOntology());
		Set<OWLObjectPropertyExpression> set = stream.collect( Collectors.toSet());

		Set<OWLObjectProperty> out = new HashSet<>();
		if( set != null)
			out.addAll(set.stream().map(AsOWLObjectProperty::asOWLObjectProperty).collect(Collectors.toList()));

        if(includesInferences) {
            try {
                Stream<OWLObjectPropertyExpression> streamReasoned = ontoRef.getOWLReasoner()
                        .getSubObjectProperties(prop, ! isReturningCompleteDescription()).entities();
                Set<OWLObjectPropertyExpression> reasoned = streamReasoned.collect(Collectors.toSet());
                if (reasoned != null)
                    out.addAll(reasoned.stream().map(AsOWLObjectProperty::asOWLObjectProperty).collect(Collectors.toList()));
            } catch (InconsistentOntologyException e) {
                ontoRef.logInconsistency();
            }
        }
		logger.addDebugString( "get sub classes of given in: " + (System.nanoTime() - initialTime) + " [ns]");
		return( out);
	}

	/**
	 * Returns all sub-properties of a given object property fetched by {@link #getSubObjectPropertyOf(OWLObjectProperty)}.
	 * It checks axioms in the ontology first, then reasoner inferred axioms.
     * Results completeness is ensured only if {@link #returnsCompleteDescription} is set to {@code true}.
	 * @param propName the name of the property property.
	 * @return set of sub-properties of {@code propName}.
	 */
	public Set<OWLObjectProperty> getSubObjectPropertyOf( String propName){
		OWLObjectProperty prop = ontoRef.getOWLObjectProperty( propName);
		return getSubObjectPropertyOf( prop);
	}

	/** Returns all the super-properties of a given object property.
     * It checks axioms in the ontology first, then reasoner inferred axioms.
     * Results completeness is ensured only if {@link #returnsCompleteDescription} is set to {@code true}.
	 * @param prop an object property.
	 * @return set of super-properties of {@code propName}.
	 */
	public Set<OWLObjectProperty> getSuperObjectPropertyOf( OWLObjectProperty prop){
		long initialTime = System.nanoTime();

		//Set<OWLObjectPropertyExpression> set = prop.getSuperProperties( ontoRef.getOWLOntology());
		Stream<OWLObjectPropertyExpression> stream = EntitySearcher.getSuperProperties( prop, ontoRef.getOWLOntology());
		Set<OWLObjectPropertyExpression> set = stream.collect( Collectors.toSet());

		Set<OWLObjectProperty> out = new HashSet<>();
		if( set != null)
			out.addAll(set.stream().map(AsOWLObjectProperty::asOWLObjectProperty).collect(Collectors.toList()));

        if(includesInferences) {
            try {
                Stream<OWLObjectPropertyExpression> streamReasoned = ontoRef.getOWLReasoner()
                        .getSuperObjectProperties(prop, ! isReturningCompleteDescription()).entities();
                Set<OWLObjectPropertyExpression> reasoned = streamReasoned.collect(Collectors.toSet());
                if (reasoned != null)
                    out.addAll(reasoned.stream().map(AsOWLObjectProperty::asOWLObjectProperty).collect(Collectors.toList()));

            } catch (InconsistentOntologyException e) {
                ontoRef.logInconsistency();
            }
        }
		logger.addDebugString( "get sub classes of given in: " + (System.nanoTime() - initialTime) + " [ns]");
		return( out);
	}

	/**
	 * Returns all sub-properties of a given object property fetched by {@link #getSuperObjectPropertyOf(OWLObjectProperty)}.
     * It checks axioms in the ontology first, then reasoner inferred axioms.
     * Results completeness is ensured only if {@link #returnsCompleteDescription} is set to {@code true}.
	 * @param propName the object property name.
	 * @return set of super-properties of {@code propName}.
	 */
	public Set<OWLObjectProperty> getSuperObjectPropertyOf( String propName){
		OWLObjectProperty prop = ontoRef.getOWLObjectProperty( propName);
		return getSuperObjectPropertyOf( prop);
	}

    /**
	 * Returns all sub-properties of a given data property.
     * It checks axioms in the ontology first, then reasoner inferred axioms.
     * Results completeness is ensured only if {@link #returnsCompleteDescription} is set to {@code true}.
	 * @param prop a data property.
	 * @return set of sub-properties of {@code prop}.
     */
    public Set<OWLDataProperty> getSubDataPropertyOf(OWLDataProperty prop){
        long initialTime = System.nanoTime();

		//Set<OWLDataPropertyExpression> set = prop.getSubProperties( ontoRef.getOWLOntology());
		Stream<OWLDataPropertyExpression> stream = EntitySearcher.getSubProperties( prop, ontoRef.getOWLOntology());
		Set<OWLDataPropertyExpression> set = stream.collect( Collectors.toSet());
<<<<<<< HEAD
=======

>>>>>>> 035f2965
		Set<OWLDataProperty> out = new HashSet<>();
		if( set != null)
			out.addAll(set.stream().map(AsOWLDataProperty::asOWLDataProperty).collect(Collectors.toList()));

        if(includesInferences) {
            try {
                Stream<OWLDataProperty> streamReasoned = ontoRef.getOWLReasoner()
                        .getSubDataProperties(prop, ! isReturningCompleteDescription()).entities();
                Set<OWLDataProperty> reasoned = streamReasoned.collect(Collectors.toSet());
                if (reasoned != null)
                    out.addAll(reasoned.stream().map(AsOWLDataProperty::asOWLDataProperty).collect(Collectors.toList()));
            } catch (InconsistentOntologyException e) {
                ontoRef.logInconsistency();
            }
        }
		logger.addDebugString( "get sub classes of given in: " + (System.nanoTime() - initialTime) + " [ns]");
		return( out);
	}

	/**
	 * Returns all sub-properties of a given data property fetched by {@link #getSubDataPropertyOf(OWLDataProperty)}.
     * It checks axioms in the ontology first, then reasoner inferred axioms.
     * Results completeness is ensured only if {@link #returnsCompleteDescription} is set to {@code true}.
	 * @param propName data property name.
	 * @return set of sub-properties of {@code prop}.
	 */
	public Set<OWLDataProperty> getSubDataPropertyOf( String propName){
		OWLDataProperty prop = ontoRef.getOWLDataProperty( propName);
		return getSubDataPropertyOf( prop);
	}

    /**
	 * Returns all super-properties of a given data property.
     * It checks axioms in the ontology first, then reasoner inferred axioms.
     * Results completeness is ensured only if {@link #returnsCompleteDescription} is set to {@code true}.
	 * @param prop a data property.
	 * @return set of sub-properties of {@code prop}.
     */
    public Set<OWLDataProperty> getSuperDataPropertyOf(OWLDataProperty prop){
        long initialTime = System.nanoTime();

		//Set<OWLDataPropertyExpression> set = prop.getSuperProperties( ontoRef.getOWLOntology());
		Stream<OWLDataPropertyExpression> stream = EntitySearcher.getSuperProperties( prop, ontoRef.getOWLOntology());
		Set<OWLDataPropertyExpression> set = stream.collect( Collectors.toSet());

		Set<OWLDataProperty> out = new HashSet<>();
		if( set != null){
			out.addAll(set.stream().map(AsOWLDataProperty::asOWLDataProperty).collect(Collectors.toList()));
		}
        if(includesInferences) {
            try {
                Stream<OWLDataProperty> streamReasoned = ontoRef.getOWLReasoner()
                        .getSuperDataProperties(prop, ! isReturningCompleteDescription()).entities();
                Set<OWLDataProperty> reasoned = streamReasoned.collect(Collectors.toSet());
                if (reasoned != null)
                    out.addAll(reasoned.stream().map(AsOWLDataProperty::asOWLDataProperty).collect(Collectors.toList()));
            } catch (InconsistentOntologyException e) {
                ontoRef.logInconsistency();
            }
        }
		logger.addDebugString( "get sub classes of given in: " + (System.nanoTime() - initialTime) + " [ns]");
		return(out);
	}

	/**
	 * Returns all super-properties of a given data property fetched by {@link #getSuperDataPropertyOf(OWLDataProperty)}.
     * It checks axioms in the ontology first, then reasoner inferred axioms.
     * Results completeness is ensured only if {@link #returnsCompleteDescription} is set to {@code true}.
	 * @param propName a data property.
	 * @return set of sub-properties of {@code prop}.
	 */
	public Set<OWLDataProperty> getSuperDataPropertyOf( String propName){
		OWLDataProperty prop = ontoRef.getOWLDataProperty( propName);
		return getSuperDataPropertyOf( prop);
	}
	
	/**
	 * Returns all sub-classes of a given class.
	 * Results completeness is ensured only if {@link #returnsCompleteDescription} is set to {@code true}.
     *
	 * @param className name of an OWL class.
	 * @return non-ordered set of sub-classes.
	 */
	public Set<OWLClass> getSubClassOf( String className){
		OWLClass cl = ontoRef.getOWLClass( className);
		return( getSubClassOf(cl));
	}

	/**
	 * Returns all sub-classes of a given class (except for {@link OWLDataFactory#getOWLThing()}).
         * Results completeness is ensured only if {@link #returnsCompleteDescription} is set to {@code true}.
     *
	 * @param cl an OWL class.
	 * @return non-ordered set of sub-classes.
	 */
	public Set<OWLClass> getSubClassOf( OWLClass cl){
		long initialTime = System.nanoTime();

		Stream<OWLClassExpression> stream = EntitySearcher.getSubClasses( cl, ontoRef.getOWLOntology());
		Set<OWLClassExpression> set = stream.collect( Collectors.toSet());

		Set<OWLClass> out = new HashSet<>();
		if( set != null)
			out.addAll( set.stream().map(AsOWLClass::asOWLClass).collect(Collectors.toList()));

        if(includesInferences) {
            try {
                Stream<OWLClass> streamReasoned = ontoRef.getOWLReasoner()
                        .getSubClasses(cl, ! isReturningCompleteDescription()).entities();
                Set<OWLClass> reasoned = streamReasoned.collect(Collectors.toSet());
                if (reasoned != null)
                    out.addAll(reasoned.stream().map(AsOWLClass::asOWLClass).collect(Collectors.toList()));
            } catch (InconsistentOntologyException e) {
                ontoRef.logInconsistency();
            }
        }
		out.remove( ontoRef.getOWLFactory().getOWLThing());
		logger.addDebugString( "get sub classes of given in: " + (System.nanoTime() - initialTime) + " [ns]");
		return(out);
	}

    /**
	 * Returns all super-classes of a given class.
         * Results completeness is ensured only if {@link #returnsCompleteDescription} is set to {@code true}.
     *
	 * @param className name of an OWL class.
	 * @return non-ordered set of sub-classes.
	 */
	public Set<OWLClass> getSuperClassOf( String className){
		OWLClass cl = ontoRef.getOWLClass( className);
		return( getSuperClassOf(cl));
	}

	/**
	 * Returns all super-classes of a given class (except for {@link OWLDataFactory#getOWLThing()}).
         * Results completeness is ensured only if {@link #returnsCompleteDescription} is set to {@code true}.
     *
	 * @param cl an OWL class.
	 * @return non-ordered set of sub-classes.
	 */
	public Set<OWLClass> getSuperClassOf( OWLClass cl){
		long initialTime = System.nanoTime();
		Set<OWLClass> classes = new HashSet< OWLClass>();

		//Set< OWLClassExpression> set = cl.getSuperClasses( ontoRef.getOWLOntology());
		Stream<OWLClassExpression> stream = EntitySearcher.getSuperClasses( cl, ontoRef.getOWLOntology());
		Set<OWLClassExpression> set = stream.collect( Collectors.toSet());

		if( set != null)
			classes.addAll(set.stream().map(AsOWLClass::asOWLClass).collect(Collectors.toList()));

        if( isIncludingInferences()) {
            try {
                Stream<OWLClass> streamReasoned = ontoRef.getOWLReasoner()
                        .getSuperClasses(cl, ! isReturningCompleteDescription()).entities();
                Set<OWLClass> reasoned = streamReasoned.collect(Collectors.toSet());
                if (reasoned != null)
                    classes.addAll(reasoned.stream().map(AsOWLClass::asOWLClass).collect(Collectors.toList()));
            } catch (InconsistentOntologyException e) {
                ontoRef.logInconsistency();
            }
        }
		classes.remove( ontoRef.getOWLFactory().getOWLThing());
		logger.addDebugString( "get super classes of given in: " + (System.nanoTime() - initialTime) + " [ns]");
		return( classes);
	}

    /**
     * Returns the set of restrictions of the given class it terms
     * of: &forall; and &exist; quantifier, as well as: minimal, exact and maximal cardinality;
     * with respect to data and object properties.
     * @param cl the class from which get the restriction and cardinality limits.
     * @return the container of all the class restrictions and cardinality, for
     * the given class.
     */
	public Set<ClassRestriction> getClassRestrictions(OWLClass cl){
		Set<ClassRestriction> out = new HashSet();
		Stream<OWLClassAxiom> axiomStream = ontoRef.getOWLOntology().axioms( cl);
		for (OWLClassAxiom ax :  (Iterable<OWLClassAxiom>) () -> axiomStream.iterator()) {
			Stream<OWLClassExpression> nestedClassStream = ax.nestedClassExpressions();
			for( OWLClassExpression e : (Iterable<OWLClassExpression>) () ->  nestedClassStream.iterator()) {
				if ( e.getClassExpressionType() == ClassExpressionType.OBJECT_MIN_CARDINALITY) {
					OWLObjectMinCardinality r = (OWLObjectMinCardinality) e;
                    ClassRestriction cr = new ClassRestriction( cl, (OWLObjectProperty) r.getProperty());
                    cr.setObjectMinRestriction( r.getCardinality(), (OWLClass) r.getFiller());
					out.add( cr);
					logger.addDebugString( "getting class definition: " + cr);
				}
				if ( e.getClassExpressionType() == ClassExpressionType.OBJECT_MAX_CARDINALITY) {
                    OWLObjectMaxCardinality r = (OWLObjectMaxCardinality) e;
                    ClassRestriction cr = new ClassRestriction( cl, (OWLObjectProperty) r.getProperty());
                    cr.setObjectMaxRestriction( r.getCardinality(), (OWLClass) r.getFiller());
                    out.add( cr);
                    logger.addDebugString( "getting class definition: " + cr);
				}
				if ( e.getClassExpressionType() == ClassExpressionType.OBJECT_EXACT_CARDINALITY) {
                    OWLObjectExactCardinality r = (OWLObjectExactCardinality) e;
                    ClassRestriction cr = new ClassRestriction( cl, (OWLObjectProperty) r.getProperty());
                    cr.setObjectExactRestriction( r.getCardinality(), (OWLClass) r.getFiller());
                    out.add( cr);
                    logger.addDebugString( "getting class definition: " + cr);
				}
				if ( e.getClassExpressionType() == ClassExpressionType.OBJECT_ALL_VALUES_FROM) {
                    OWLObjectAllValuesFrom r = (OWLObjectAllValuesFrom) e;
                    ClassRestriction cr = new ClassRestriction( cl, (OWLObjectProperty) r.getProperty());
                    cr.setObjectOnlyRestriction( (OWLClass) r.getFiller());
                    out.add( cr);
                    logger.addDebugString( "getting class definition: " + cr);
				}
				if ( e.getClassExpressionType() == ClassExpressionType.OBJECT_SOME_VALUES_FROM) {
                    OWLObjectSomeValuesFrom r = (OWLObjectSomeValuesFrom) e;
                    ClassRestriction cr = new ClassRestriction( cl, (OWLObjectProperty) r.getProperty());
                    cr.setObjectSomeRestriction( (OWLClass) r.getFiller());
                    out.add( cr);
                    logger.addDebugString( "getting class definition: " + cr);
				}

				if ( e.getClassExpressionType() == ClassExpressionType.DATA_MIN_CARDINALITY) {
                    OWLDataMinCardinality r = (OWLDataMinCardinality) e;
                    ClassRestriction cr = new ClassRestriction( cl, (OWLDataProperty) r.getProperty());
                     cr.setDataMinRestriction( r.getCardinality(), r.getFiller());
                    out.add( cr);
                    logger.addDebugString( "getting class definition: " + cr);
				}
				if ( e.getClassExpressionType() == ClassExpressionType.DATA_MAX_CARDINALITY) {
                    OWLDataMaxCardinality r = (OWLDataMaxCardinality) e;
                    ClassRestriction cr = new ClassRestriction( cl, (OWLDataProperty) r.getProperty());
                    cr.setDataMaxRestriction( r.getCardinality(), r.getFiller());
                    out.add( cr);
                    logger.addDebugString( "getting class definition: " + cr);
				}
				if ( e.getClassExpressionType() == ClassExpressionType.DATA_EXACT_CARDINALITY) {
                    OWLDataExactCardinality r = (OWLDataExactCardinality) e;
                    ClassRestriction cr = new ClassRestriction( cl, (OWLDataProperty) r.getProperty());
                    cr.setDataExactRestriction( r.getCardinality(), r.getFiller());
                    out.add( cr);
                    logger.addDebugString( "getting class definition: " + cr);
				}
				if ( e.getClassExpressionType() == ClassExpressionType.DATA_ALL_VALUES_FROM) {
                    OWLDataAllValuesFrom r = (OWLDataAllValuesFrom) e;
                    ClassRestriction cr = new ClassRestriction( cl, (OWLDataProperty) r.getProperty());
                    cr.setDataOnlyRestriction( r.getFiller());
                    out.add( cr);
                    logger.addDebugString( "getting class definition: " + cr);
				}
				if ( e.getClassExpressionType() == ClassExpressionType.DATA_SOME_VALUES_FROM) {
                    OWLDataSomeValuesFrom r = (OWLDataSomeValuesFrom) e;
                    ClassRestriction cr = new ClassRestriction( cl, (OWLDataProperty) r.getProperty());
                    cr.setDataSomeRestriction( r.getFiller());
                    out.add( cr);
                    logger.addDebugString( "getting class definition: " + cr);
				}

			}
		}
		return out;
	}

    /**
     * Returns the set of restrictions of the given class it terms
     * of: &forall; and &exist; quantifier, as well as: minimal, exact and maximal cardinality;
     * with respect to data and object properties.
     * @param className the name of the class from which get the restriction and cardinality limits.
     * @return the container of all the class restrictions and cardinality, for
     * the given class.
     */
    public Set<ClassRestriction> getClassRestrictions(String className){
        return getClassRestrictions( ontoRef.getOWLClass( className));
    }

    /**
<<<<<<< HEAD
=======
     * Return all the inverse object properties of a given property.
     *
     * @param propertyName the name of the property from which retrieve its inverses.
     * @return the inverse properties of the given property.
     */
    public Set<OWLObjectProperty> getInverseProperty(String propertyName) {
        return getInverseProperty(ontoRef.getOWLObjectProperty(propertyName));
    }

    /**
     * Return all the inverse object properties of a given property.
     *
     * @param property the property from which retrieve its inverses.
     * @return the inverse properties of the given property.
     */
    public Set<OWLObjectProperty> getInverseProperty(OWLObjectProperty property) {
        final Set<OWLObjectProperty> prInverse = new HashSet<>();
        Stream<OWLInverseObjectPropertiesAxiom> st = ontoRef.getOWLOntology().inverseObjectPropertyAxioms(property);
        st.forEach(e -> prInverse.add(e.getSecondProperty().asOWLObjectProperty()));

        if (includesInferences) {
            Stream<OWLObjectPropertyExpression> a = ontoRef.getOWLReasoner().getInverseObjectProperties(property).entities();
            a.forEach(e -> prInverse.add(e.asOWLObjectProperty()));
        }
        return prInverse;
    }

    /**
     * Return an inverse object property of a given property.
     *
     * @param propertyName the name of the property from which retrieve an inverse.
     * @return an inverse property of the given property.
     */
    public OWLObjectProperty getOnlyInverseProperty(String propertyName) {
        return getOnlyInverseProperty(ontoRef.getOWLObjectProperty(propertyName));
    }

    /**
     * Return an inverse object property of a given property.
     *
     * @param property the property from which retrieve an inverse.
     * @return an inverse property of the given property.
     */
    public OWLObjectProperty getOnlyInverseProperty(OWLObjectProperty property) {
        return ((OWLObjectProperty) ontoRef.getOnlyElement(getInverseProperty(property)));
    }

    /**
>>>>>>> 035f2965
     * Performs a SPARQL query on the ontology. Returns a list of {@link QuerySolution} or {@code null} if the query fails.
     * Works only with the Pellet reasoner. {@code timeOut} parameter sets the query timeout, no timeout is set if
     * {@code timeOut &lt;=0}. Once timeout is reached, all solutions found up to that point are returned.
     *
     * @param query   a string defining the query in SPARQL query syntax.
     * @param timeOut timeout for the query.
     * @return list of solutions.
     */
    public List<QuerySolution> sparql(String query, Long timeOut) {
        try {
            // get objects
<<<<<<< HEAD
            KnowledgeBase kb = ((PelletReasoner) ontoRef.getReasoner()).getKB();
=======
            KnowledgeBase kb = ((PelletReasoner) ontoRef.getOWLReasoner()).getKB();
>>>>>>> 035f2965
            PelletInfGraph graph = new org.mindswap.pellet.jena.PelletReasoner().bind(kb);
            InfModel model = ModelFactory.createInfModel(graph);
            // make the query
            QueryExecution qe = SparqlDLExecutionFactory.create(QueryFactory.create(query), model);
            String queryLog = qe.getQuery().toString() + System.getProperty("line.separator") + "[TimeOut:";
            if (timeOut != null) { // apply time out
                if (timeOut > 0) {
                    qe.setTimeout(timeOut); // TODO: it does not seems to work with pellet SELECT queries
                    queryLog += timeOut + "ms].";
                } else queryLog += "NONE].";
            } else queryLog += "NONE].";
            ResultSet result = qe.execSelect(); // TODO: it can do much more.... (ask query, evaluate constants, etc.)
            // store the results
            List<QuerySolution> solutions = new ArrayList<>();
            while (result.hasNext()) {
                QuerySolution r = result.next();
                solutions.add(r);
            }
            logger.addDebugString("SPARQL query:" + System.getProperty("line.separator") + queryLog + System.getProperty("line.separator") + ResultSetFormatter.asText(result));
            return solutions;
        } catch (QueryCancelledException e) {
            logger.addDebugString("SPARQL timed out !!");
            return null;
        }
    }

    /**
     * Performs a SPARQL query on the ontology. Returns a list of {@link QuerySolution} or {@code null} if the query fails.
     * Works only with the Pellet reasoner.
     *
     * @param query a string defining the query in SPARQL query syntax.
     * @return list of solutions.
     */
    public List<QuerySolution> sparql(String query) { // no time out
        return sparql(query, null);
    }

    /**
     * Performs a SPARQL query on the ontology. Returns a list of {@link QuerySolution} or {@code null} if the query fails.
     * Works only with the Pellet reasoner. {@code timeOut} parameter sets the query timeout, no timeout is set if
     * {@code timeOut &lt;= 0}. Once timeout is reached, all solutions found up to that point are returned.
     *
     * @param prefix  a string defining the query prefix field in SPARQL query syntax.
     * @param select  a string defining the query select field in SPARQL query syntax.
     * @param where   a string defining the query where field in SPARQL query syntax.
     * @param timeOut timeout for the query.
     * @return list of solutions.
     */
    public List<QuerySolution> sparql(String prefix, String select, String where, Long timeOut) {
        return sparql(prefix + select + where, timeOut);
    }

<<<<<<< HEAD
=======

>>>>>>> 035f2965
    // works only for pellet
    // set time out to null or < 0 to do not apply any timing out

    /**
     * Performs a SPARQL query on the ontology. Returns a list of {@link QuerySolution} or {@code null} if the query fails.
     * Works only with the Pellet reasoner.
     *
     * @param prefix a string defining the query prefix field in SPARQL query syntax.
     * @param select a string defining the query select field in SPARQL query syntax.
     * @param where  a string defining the query where field in SPARQL query syntax.
     * @return list of solutions.
     */
    public List<QuerySolution> sparql(String prefix, String select, String where) {
        return sparql(prefix + select + where);
    }

    /**
     * An utility method that call {@link #sparql(String, Long)} and translates the results to a list of maps among strings.
     * Used to share the results with other code and processes. {@code timeOut} parameter sets the query timeout,
     * no timeout is set if {@code timeOut &lt;= 0}. Once timeout is reached, all solutions found up to that point are returned.
     *
     * @param query   a string defining the query in SPARQL query syntax.
     * @param timeOut timeout for the query.
     * @return formatted list of solutions.
     */
    public List<Map<String, String>> sparqlMsg(String query, Long timeOut) {
        return sparql2Msg(sparql(query, timeOut));
    }

    /**
     * An utility method that call {@link #sparql(String, Long)} and translates the results to a list of maps among strings.
     * This call do not apply any time out.
     * Used to share the results with other code and processes.
     *
     * @param query a string defining the query in SPARQL query syntax.
     * @return formatted list of solutions.
     */
    public List<Map<String, String>> sparqlMsg(String query) { // no time out
        return sparql2Msg(sparql(query, null));
    }

    /**
     * An utility method that call {@link #sparql(String, Long)} and translates the results to a list of maps among strings.
     * Used to share the results with other code and processes. {@code timeOut} parameter sets the query timeout,
     * no timeout is set if {@code timeOut &lt;= 0}. Once timeout is reached, all solutions found up to that point are returned.
     *
     * @param prefix  a string defining the query prefix field in SPARQL query syntax.
     * @param select  a string defining the query select field in SPARQL query syntax.
     * @param where   a string defining the query where field in SPARQL query syntax.
     * @param timeOut timeout for the query.
     * @return list of solutions.
     */
    public List<Map<String, String>> sparqlMsg(String prefix, String select, String where, Long timeOut) {
        return sparql2Msg(sparql(prefix + select + where, timeOut));
    }

    /**
     * An utility method that call {@link #sparql(String, Long)} and translates the results to a list of maps among strings.
     * Used to share the results with other code and processes.
     *
     * @param prefix a string defining the query prefix field in SPARQL query syntax.
     * @param select a string defining the query select field in SPARQL query syntax.
     * @param where  a string defining the query where field in SPARQL query syntax.
     * @return list of solutions.
     */
    public List<Map<String, String>> sparqlMsg(String prefix, String select, String where) {
        return sparql2Msg(sparql(prefix + select + where));
    }

    /**
     * Formats a list of {@link QuerySolution} into a list of maps among strings.
     *
     * @param results list of {@link QuerySolution}.
     * @return formatted results.
     */
    private List<Map<String, String>> sparql2Msg(List<QuerySolution> results) {
        List<Map<String, String>> out = new ArrayList();
        if (results != null) // timeout
            for (QuerySolution q : results) {
                Iterator<String> names = q.varNames();
                Map<String, String> item = new HashMap<>();
                while (names.hasNext()) {
                    String n = names.next();
                    item.put(n, q.get(n).toString());
                }
                out.add(item);
            }
        return out;
    }

    /**
     * Class used to contain an object property relation associated to an individuals and its value entities.
     * A {@link ObjectPropertyRelations} object is returned by
     * {@link OWLEnquirer#getObjectPropertyB2Individual(OWLNamedIndividual)}
     * and {@link OWLEnquirer#getObjectPropertyB2Individual(String)}.
<<<<<<< HEAD
     *
     * <div style="text-align:center;"><small>
     * <b>Project</b>:    aMOR <br>
     * <b>File</b>:       it.emarolab.amor.owlInterface.OWLEnquirer <br>
     * <b>Licence</b>:    GNU GENERAL PUBLIC LICENSE. Version 3, 29 June 2007 <br>
     * <b>Author</b>:     Buoncompagni Luca (luca.buoncompagni@edu.unige.it) <br>
     * <b>affiliation</b>: DIBRIS, EMAROLab, University of Genoa. <br>
     * <b>date</b>:       Feb 10, 2016 <br>
     * </small></div>
=======
>>>>>>> 035f2965
     */
    public class ObjectPropertyRelations {
        private OWLObjectProperty prop;
        private OWLNamedIndividual ind;
        private Set<OWLNamedIndividual> value;
        private String propName, indName;
        private Set<String> valueName;

        public ObjectPropertyRelations(OWLNamedIndividual ind, OWLObjectProperty prop, Set<OWLNamedIndividual> value,
                                       OWLReferencesInterface ontoRef) {
            this.prop = prop;
            this.propName = ontoRef.getOWLObjectName(prop);
            this.ind = ind;
            this.indName = ontoRef.getOWLObjectName(ind);
            this.value = value;
            this.valueName = ontoRef.getOWLObjectName(value);
        }

        public OWLObjectProperty getProperty() {
            return prop;
        }

<<<<<<< HEAD
        public OWLNamedIndividual getIndividuals() {
=======
        public OWLNamedIndividual getIndividual() {
>>>>>>> 035f2965
            return ind;
        }

        public Set<OWLNamedIndividual> getValues() {
            return value;
        }

        public String getPropertyName() {
            return propName;
        }

<<<<<<< HEAD
        public String getIndividualsName() {
=======
        public String getIndividualName() {
>>>>>>> 035f2965
            return indName;
        }

        public Set<String> getValuesName() {
            return valueName;
        }

        public String toString() {
<<<<<<< HEAD
            return "\"" + getIndividualsName() + "." + getPropertyName() + "( " + getValuesName() + ")";
=======
            return "\"" + getIndividualName() + "." + getPropertyName() + "( " + getValuesName() + ")";
>>>>>>> 035f2965
        }
    }

    /**
     * Class used to contain a data property relation  associated to an individuals and its literal values.
     * A {@link DataPropertyRelations} object is returned by
     * {@link OWLEnquirer#getObjectPropertyB2Individual(OWLNamedIndividual)}
     * and {@link OWLEnquirer#getObjectPropertyB2Individual(String)}.
<<<<<<< HEAD
     *
     * <div style="text-align:center;"><small>
     * <b>Project</b>:    aMOR <br>
     * <b>File</b>:       it.emarolab.amor.owlInterface.OWLEnquirer <br>
     * <b>Licence</b>:    GNU GENERAL PUBLIC LICENSE. Version 3, 29 June 2007 <br>
     * <b>Author</b>:     Buoncompagni Luca (luca.buoncompagni@edu.unige.it) <br>
     * <b>affiliation</b>: DIBRIS, EMAROLab, University of Genoa. <br>
     * <b>date</b>:       Feb 10, 2016 <br>
     * </small></div>
=======
>>>>>>> 035f2965
     */
    public class DataPropertyRelations {
        private OWLDataProperty prop;
        private OWLNamedIndividual ind;
        private Set<OWLLiteral> value;
        private String propName, indName;
        private Set<String> valueName;

        public DataPropertyRelations(OWLNamedIndividual ind, OWLDataProperty prop, Set<OWLLiteral> value, OWLReferencesInterface ontoRef) {
            this.prop = prop;
            this.propName = ontoRef.getOWLObjectName(prop);
            this.ind = ind;
            this.indName = ontoRef.getOWLObjectName(ind);
            this.value = value;
            this.valueName = ontoRef.getOWLObjectName(value);
        }

        public OWLDataProperty getProperty() {
            return prop;
        }

        public OWLNamedIndividual getIndividual() {
            return ind;
        }

        public Set<OWLLiteral> getValues() {
            return value;
        }

        public String getPropertyName() {
            return propName;
        }

        public String getIndividualName() {
            return indName;
        }

        public Set<String> getValuesName() {
            return valueName;
        }

        public String toString() {
            return "\"" + getIndividualName() + "." + getPropertyName() + "( " + getValuesName() + ")";
        }
    }

    /**
     * This is a container for quantify class restrictions.
     * It is produced fom {@link #getClassRestrictions(OWLClass)} and
     * describes {@link OWLClassExpression} of the given class, if its type is one of:
     * {@link ClassExpressionType#OBJECT_SOME_VALUES_FROM},  {@link ClassExpressionType#DATA_SOME_VALUES_FROM} (&exist;),
     * {@link ClassExpressionType#OBJECT_ALL_VALUES_FROM}, {@link ClassExpressionType#DATA_ALL_VALUES_FROM} (&forall;),
     * {@link ClassExpressionType#OBJECT_MIN_CARDINALITY}, {@link ClassExpressionType#DATA_MIN_CARDINALITY},
     * {@link ClassExpressionType#OBJECT_MAX_CARDINALITY}, {@link ClassExpressionType#DATA_MAX_CARDINALITY},
     * {@link ClassExpressionType#OBJECT_EXACT_CARDINALITY}, {@link ClassExpressionType#DATA_EXACT_CARDINALITY}.
     * Where the getters of this containers depends from one of those types, assigned through setters.
     *
     * <div style="text-align:center;"><small>
     * <b>Project</b>:    aMOR <br>
     * <b>File</b>:       it.emarolab.amor.owlInterface.OWLEnquirer <br>
     * <b>Licence</b>:    GNU GENERAL PUBLIC LICENSE. Version 3, 29 June 2007 <br>
     * <b>Author</b>:     Buoncompagni Luca (luca.buoncompagni@edu.unige.it) <br>
     * <b>affiliation</b>: DIBRIS, EMAROLab, University of Genoa. <br>
     * <b>date</b>:       Feb 10, 2016 <br>
     * </small></div>
     */
    public class ClassRestriction{
		private OWLClass definitionOf;
		private OWLProperty property;
		private Boolean isDataProperty;
		private int expressioneType, cardinality;
		private OWLClass object;
		private OWLDataRange data;

        /**
         * Create a class restriction for a data property and set its
         * domain to be an {@link OWLDataRange} (see {@link #getDataTypeRestriction()}).
         * @param subject the class restricted by this axiom.
         * @param property the data property that restricts the class
         */
		public ClassRestriction(OWLClass subject, OWLDataProperty property) {
			this.definitionOf = subject;
			this.property = property;
			this.isDataProperty = true;
		}
        /**
         * Create a class restriction for an object property and set its
         * domain to be an {@link OWLClass} (see {@link #getObjectRestriction()}).
         * @param subject the class restricted by this axiom.
         * @param property the object property that restricts the class
         */
<<<<<<< HEAD
		public ClassRestriction(OWLClass subject, OWLObjectProperty property) {
            this.definitionOf = subject;
            this.property = property;
            this.isDataProperty = false;
=======
        public ClassRestriction(OWLClass subject, OWLObjectProperty property) {
			this.definitionOf = subject;
			this.property = property;
			this.isDataProperty = false;
>>>>>>> 035f2965
		}

        /**
         * Initialise to describe universal data property restriction over
         * a data type (supported: {@link String}, {@link Double}, {@link Float}, {@link Integer} and {@link Long}).
         * In symbols: {@code class &forall; hasDataProperty dataType}.
         * @param dataType the range of data of the universal restriction.
         */
		protected void setDataOnlyRestriction( OWLDataRange dataType){
			if( isDataProperty) {
<<<<<<< HEAD
				this.expressioneType = RESTRICTION_ONLY;
				this.data = dataType;
			} else logger.addDebugString("Cannot set a 'only' data restriction over an object property", true);
=======
                this.expressioneType = RESTRICTION_ONLY;
                this.data = dataType;
            } else logger.addDebugString( "Cannot set a 'only' data restriction over an object property", true);
>>>>>>> 035f2965
		}
        /**
         * Initialise to describe existential data property restriction over
         * a data type (supported: {@link String}, {@link Double}, {@link Float}, {@link Integer} and {@link Long}).
         * In symbols: {@code class &exists; hasDataProperty dataType}.
         * @param dataType the range of data of the existential restriction.
         */
		protected void setDataSomeRestriction( OWLDataRange dataType){
			if( isDataProperty) {
<<<<<<< HEAD
				this.expressioneType = RESTRICTION_SOME;
				this.data = dataType;
			} else logger.addDebugString("Cannot set a 'some' data restriction over an object property", true);
=======
                this.expressioneType = RESTRICTION_SOME;
                this.data = dataType;
            } else logger.addDebugString( "Cannot set a 'some' data restriction over an object property", true);
>>>>>>> 035f2965
		}
        /**
         * Initialise to describe a data property with a minimal cardinality restriction over
         * a data type (supported: {@link String}, {@link Double}, {@link Float}, {@link Integer} and {@link Long}).
         * In symbols: {@code class &lt;<sub>d</sub> hasDataProperty dataType}.
         * @param cardinality the cardinality of the restriction {@code d}.
         * @param dataType the range of data of the minimal cardinality restriction.
         */
		protected void setDataMinRestriction( int cardinality, OWLDataRange dataType){
			if( isDataProperty) {
				this.expressioneType = RESTRICTION_MIN;
<<<<<<< HEAD
				this.cardinality = cardinality;
				this.data = dataType;
            } else logger.addDebugString("Cannot set a 'min' data restriction over an object property", true);
=======
                this.cardinality = cardinality;
                this.data = dataType;
            } else logger.addDebugString( "Cannot set a 'min' data restriction over an object property", true);
>>>>>>> 035f2965
		}
        /**
         * Initialise to describe a data property with a maximal cardinality restriction over
         * a data type (supported: {@link String}, {@link Double}, {@link Float}, {@link Integer} and {@link Long}).
         * In symbols: {@code class &gt;<sub>d</sub> hasDataProperty dataType}.
         * @param cardinality the cardinality of the restriction {@code d}.
         * @param dataType the range of data of the maximal cardinality restriction.
         */
		protected void setDataMaxRestriction(int cardinality, OWLDataRange dataType){
			if( isDataProperty) {
				this.expressioneType = RESTRICTION_MAX;
<<<<<<< HEAD
				this.cardinality = cardinality;
				this.data = dataType;
            } else logger.addDebugString("Cannot set a 'max' data restriction over an object property", true);
=======
                this.cardinality = cardinality;
                this.data = dataType;
            } else logger.addDebugString( "Cannot set a 'max' data restriction over an object property", true);
>>>>>>> 035f2965
		}
        /**
         * Initialise to describe a data property with an exact cardinality restriction over
         * a data type (supported: {@link String}, {@link Double}, {@link Float}, {@link Integer} and {@link Long}).
         * In symbols: {@code class =<sub>d</sub> hasDataProperty dataType}.
         * @param cardinality the cardinality of the restriction {@code d}.
         * @param dataType the range of data of the exact cardinality restriction.
         */
		protected void setDataExactRestriction( int cardinality, OWLDataRange dataType){
			if( isDataProperty) {
				this.expressioneType = RESTRICTION_EXACT;
<<<<<<< HEAD
				this.cardinality = cardinality;
				this.data = dataType;
			} else logger.addDebugString("Cannot set a 'exact' data restriction over an object property", true);
=======
                this.cardinality = cardinality;
                this.data = dataType;
            } else logger.addDebugString( "Cannot set a 'exact' data restriction over an object property", true);
>>>>>>> 035f2965
		}

        /**
         * Initialise to describe universal object property restriction over
         * a {@link OWLClass}.
         * In symbols: {@code classSubject &forall; hasObjectProperty classObject}.
         * @param object the class domain of the universal property restriction.
         */
        protected void setObjectOnlyRestriction( OWLClass object){
			if( ! isDataProperty) {
<<<<<<< HEAD
				this.expressioneType = RESTRICTION_ONLY;
				this.object = object;
            } else logger.addDebugString("Cannot set a 'only' object restriction over a data property", true);
=======
                this.expressioneType = RESTRICTION_ONLY;
                this.object = object;
            } else logger.addDebugString( "Cannot set a 'only' object restriction over a data property", true);
>>>>>>> 035f2965
		}
        /**
         * Initialise to describe existential object property restriction over
         * a {@link OWLClass}.
         * In symbols: {@code classSubject &exists; hasObjectProperty classObject}.
         * @param object the class domain of the existential property restriction.
         */
		protected void setObjectSomeRestriction( OWLClass object){
			if( ! isDataProperty) {
				this.expressioneType = RESTRICTION_SOME;
				this.object = object;
			} else logger.addDebugString( "Cannot set a 'some' object restriction over a data property", true);
		}
        /**
         * Initialise to describe an object property with a minimal cardinality restriction over
         * a {@link OWLClass}.
         * In symbols: {@code classSubject &lt;<sub>d</sub> hasObjectProperty objectClass}.
         * @param cardinality the cardinality of the restriction {@code d}.
         * @param object the class domain of the minimal cardinality restriction over the property.
         */
		protected void setObjectMinRestriction(int cardinality, OWLClass object){
			if( ! isDataProperty) {
				this.expressioneType = RESTRICTION_MIN;
				this.cardinality = cardinality;
				this.object = object;
			} else logger.addDebugString( "Cannot set an 'min' object restriction over a data property", true);
		}
        /**
         * Initialise to describe an object property with a maximal cardinality restriction over
         * a {@link OWLClass}.
         * In symbols: {@code classSubject &gt;<sub>d</sub> hasObjectProperty objectClass}.
         * @param cardinality the cardinality of the restriction {@code d}.
         * @param object the class domain of the maximal cardinality restriction over the property.
         */
		protected void setObjectMaxRestriction(int cardinality, OWLClass object){
			if( ! isDataProperty) {
				this.expressioneType = RESTRICTION_MAX;
				this.cardinality = cardinality;
				this.object = object;
			} else logger.addDebugString( "Cannot set an 'max' object restriction over a data property", true);
		}
        /**
         * Initialise to describe an object property with a exact cardinality restriction over
         * a {@link OWLClass}.
         * In symbols: {@code classSubject =<sub>d</sub> hasObjectProperty objectClass}.
         * @param cardinality the cardinality of the restriction {@code d}.
         * @param object the class domain of the exact cardinality restriction over the property.
         */
        protected void setObjectExactRestriction(int cardinality, OWLClass object){
			if( ! isDataProperty) {
				this.expressioneType = RESTRICTION_EXACT;
				this.cardinality = cardinality;
				this.object = object;
			} else logger.addDebugString( "Cannot set an 'exact' object restriction over a data property", true);
		}

        /**
         * It returns {@code null} if {@code ( ! {@link #isDataProperty} )}.
         * Otherwise, it returns the data type of the data property restriction.
         * @return the data type of the data property restriction.
         */
		public OWLDataRange getDataTypeRestriction(){
			if( isDataProperty)
				return data;
			logger.addDebugString( "a class restriction based on an object property does not have data restrictions.");
			return null;
		}

        /**
         * It returns {@code null} if {@code ( {@link #isDataProperty} )}.
         * Otherwise, it returns the OWL class of the data property restriction.
         * @return the class of the data property restriction.
         */
		public OWLClass getObjectRestriction(){
			if( ! isDataProperty)
				return object;
			logger.addDebugString( "a class restriction based on a data property does not have object restrictions.");
			return null;
		}

        /**
         * Returns {@code null} if the expression type is RESTRICTION_ONLY or RESTRICTION_SOME.
         * Otherwise, it return the cardinality of the data property restriction.
         * @return the cardinality of the data propriety restriction.
         */
		public Integer getCardinality(){
			if( expressioneType >= RESTRICTION_MIN)
				return cardinality;
			logger.addDebugString( getExpressionTypeName() + " does not have a cardinality.", true);
			return null;
		}

        /**
         * @return the property of this restriction, defining the
         * given class (see {@link #isDefinitionOf()}).
         */
		public OWLProperty getProperty() {
			return property;
		}

        /**
         * @return {@link #getProperty()}, casted as {@link OWLDataProperty},
         * if {@code this} {@link #isDataProperty} is true.
         * {@code Null} otherwise.
         */
		public OWLDataProperty getDataProperty() {
			if( isDataProperty)
				return (OWLDataProperty) property;
			logger.addDebugString( "cannot assign data to object property over: " + ontoRef.getOWLObjectName( property), true);
			return null;
		}
        /**
         * @return {@link #getProperty()}, casted as {@link OWLObjectProperty},
         * if {@code this} {@link #isDataProperty} is false.
         * {@code Null} otherwise.
         */
		public OWLObjectProperty getObjectProperty() {
			if( ! isDataProperty)
				return (OWLObjectProperty) property;
			logger.addDebugString( "cannot assign data to object property over: " + ontoRef.getOWLObjectName( property), true);
			return null;
		}

        /**
         * Return the subject of the class restriction.
         * It is the same class given as input to {@link OWLEnquirer#getClassRestrictions(OWLClass)}
         * and produce this container. In the basic set given by {@link OWLEnquirer#getClassRestrictions(OWLClass)}
         * this field is always the same.
         * @return the class that is defined also by this property restriction.
         */
		public OWLClass isDefinitionOf() {
			return definitionOf;
		}

        /**
         * It is used to discriminate this instance for being:
         * {@link OWLManipulator#RESTRICTION_SOME}, {@link OWLManipulator#RESTRICTION_ONLY},
         * {@link OWLManipulator#RESTRICTION_MIN}, {@link OWLManipulator#RESTRICTION_EXACT}
         * or {@link OWLManipulator#RESTRICTION_MAX}.
         * @return the identifier of the expression type.
         */
		public int getExpressiontType() {
			return expressioneType;
		}

        /**
         * @return a string identifying the actual {@link #getExpressiontType()}.
         */
		public String getExpressionTypeName(){
			if( isSomeRestriction())
				return "<some>";
			if( isOnlyRestriction())
				return "<only>";
			if( isMinRestriction())
				return "<min>";
			if( isExactRestriction())
				return "<exact>";
			if( isMaxRestriction())
				return "<max>";
			return "<null>"; // should not happen
		}

        /**
         * @return {@code true} if the {@link #getExpressiontType()} is {@link OWLManipulator#RESTRICTION_SOME}
         */
		public boolean isSomeRestriction(){
			return expressioneType == RESTRICTION_SOME;
		}
        /**
         * @return {@code true} if the {@link #getExpressiontType()} is {@link OWLManipulator#RESTRICTION_ONLY}
         */
		public boolean isOnlyRestriction(){
			return expressioneType == RESTRICTION_ONLY;
		}
        /**
         * @return {@code true} if the {@link #getExpressiontType()} is {@link OWLManipulator#RESTRICTION_MIN}
         */
		public boolean isMinRestriction(){
			return expressioneType == RESTRICTION_MIN;
		}
        /**
         * @return {@code true} if the {@link #getExpressiontType()} is {@link OWLManipulator#RESTRICTION_EXACT}
         */
		public boolean isExactRestriction(){
			return expressioneType == RESTRICTION_EXACT;
		}
        /**
         * @return {@code true} if the {@link #getExpressiontType()} is {@link OWLManipulator#RESTRICTION_MAX}
         */
		public boolean isMaxRestriction(){
			return expressioneType == RESTRICTION_MAX;
		}

        /**
         * @return {@code true} if this object has been instantiated
         * with {@link #ClassRestriction(OWLClass, OWLDataProperty)}.
         * {@code False} otherwise.
         */
		public boolean restrictsOverDataProperty(){
			return isDataProperty;
		}
        /**
         * @return {@code true} if this object has been instantiated
         * with {@link #ClassRestriction(OWLClass, OWLObjectProperty)}.
         * {@code False} otherwise.
         */
		public boolean restrictsOverObjectProperty(){
			return ! isDataProperty;
		}

        /**
         * @return a short name for {@link #isDefinitionOf()}.
         */
		public String getDefinitionOfName(){
			return ontoRef.getOWLObjectName( definitionOf);
		}

        /**
         * @return a short name for {@link #getProperty()}.
         */
		public String getPropertyName(){
			return ontoRef.getOWLObjectName( property);
		}

        /**
         * @return a short name for {@link #getDataTypeRestriction()}
         * if .{@link #isDataProperty}. Otherwise, a short name for
         * {@link #getObjectRestriction()}.
         */
		public String getObjectName(){
			if( isDataProperty) {
			    try{
			        return data.toString().substring( data.toString().lastIndexOf('#') + 1, data.toString().length());
                } catch (Exception e) {
                    return data + "";
                }
            }
			return ontoRef.getOWLObjectName( object);
		}

		@Override
		public boolean equals(Object o) {
			if (this == o) return true;
			if (!(o instanceof ClassRestriction)) return false;

            ClassRestriction that = (ClassRestriction) o;

			if (expressioneType != that.expressioneType) return false;
			if (cardinality != that.cardinality) return false;
			if (definitionOf != null ? !definitionOf.equals(that.definitionOf) : that.definitionOf != null)
				return false;
			if (property != null ? !property.equals(that.property) : that.property != null) return false;
			if (isDataProperty != null ? !isDataProperty.equals(that.isDataProperty) : that.isDataProperty != null)
				return false;
			if (object != null ? !object.equals(that.object) : that.object != null) return false;
			return data != null ? data.equals(that.data) : that.data == null;
		}
		@Override
		public int hashCode() {
			int result = definitionOf != null ? definitionOf.hashCode() : 0;
			result = 31 * result + (property != null ? property.hashCode() : 0);
			result = 31 * result + (isDataProperty != null ? isDataProperty.hashCode() : 0);
			result = 31 * result + expressioneType;
			result = 31 * result + cardinality;
			result = 31 * result + (object != null ? object.hashCode() : 0);
			result = 31 * result + (data != null ? data.hashCode() : 0);
			return result;
		}

		@Override
		public String toString() {
			String out = "Class definition: " + getDefinitionOfName() + " " + getPropertyName();
			if( isDataProperty)
			    out += " data::";
			else out += " object::";
			out += " " + getExpressionTypeName();
            if( expressioneType >= RESTRICTION_MIN)
				out += " " + getCardinality();
			out += " " + getObjectName();
			return out;
		}
	}
}<|MERGE_RESOLUTION|>--- conflicted
+++ resolved
@@ -23,8 +23,6 @@
 // TODO : make an abstract class interface to be implemented for all methods (all have the same shape)
 
 /**
- * This class defines and implement the interface for querying the ontology.
- *
  * <div style="text-align:center;"><small>
  * <b>Project</b>:    aMOR <br>
  * <b>File</b>:       it.emarolab.amor.owlInterface.OWLEnquirer <br>
@@ -34,7 +32,11 @@
  * <b>date</b>:       Feb 10, 2016 <br>
  * </small></div>
  *
- * @version 2.2
+ * <p>
+ *     This class defines and implement the interface for querying the ontology.
+ * </p>
+ *
+ * @version 2.1
  */
 public class OWLEnquirer {
 
@@ -51,35 +53,20 @@
      * (see: {@link #isReturningCompleteDescription()}).
 	 */
 	public static final Boolean DEFAULT_RETURN_COMPLETE_DESCRIPTION = true;
-<<<<<<< HEAD
-=======
     /**
      * Object used to log information about this class instances.
      * Logs are activated by flag: {@link LoggerFlag#LOG_OWL_ENQUIRER}
      */
     private Logger logger = new Logger(this, LoggerFlag.getLogOWLEnquirer());
->>>>>>> 035f2965
-    /**
-     * Object used to log information about this class instances.
-     * Logs are activated by flag: {@link LoggerFlag#LOG_OWL_ENQUIRER}
-     */
-    private Logger logger = new Logger(this, LoggerFlag.getLogOWLEnquirer());
-    /**
-     * If it is {@code false} only asserted axiom will be considered by the Enquirer.
-     * Otherwise, also inferences will be considered.
-     */
-    private Boolean includesInferences;
-    /**
-     * If it is {@code true} the call ask to the reasoner, otherwise only asserted knowledge will be queried.
-     */
-    private Boolean returnsCompleteDescription;
-    /**
+    /**
+     * If it is true the call ask to the reasoner, otherwise only asserted knowledge will be queried.
+     */
+	private Boolean returnsCompleteDescription, includesInferences;
+	/**
 	 * Ontology reference to be manipulated given in the constructor.
 	 */
 	private OWLReferencesInterface ontoRef;
-	private Set<OWLObjectProperty> allObjectPropertyRecoursive = new HashSet<>();
-	private Set<OWLDataProperty> allDataPropertyRecoursive = new HashSet<>();
-	
+
 	/**
 	 * Constructor which sets {@link #returnsCompleteDescription} flag to
 	 * default value {@link #DEFAULT_RETURN_COMPLETE_DESCRIPTION} and
@@ -91,7 +78,6 @@
 		this.returnsCompleteDescription = DEFAULT_RETURN_COMPLETE_DESCRIPTION;
 		this.includesInferences = DEFAULT_INCLUDE_INFERENCES;
 	}
-
 	/**
 	 * Constructor to define custom {@link #returnsCompleteDescription} value.
 	 * @param owlRef the ontology in which perform queries.
@@ -103,7 +89,7 @@
 		this.returnsCompleteDescription = returnsCompleteDescription;
 		this.includesInferences = includesInferences;
 	}
-
+	
 	/**
 	 * @return a container of all the objects of the referenced ontology,
 	 * set by constructor.
@@ -118,7 +104,6 @@
 	protected Boolean isReturningCompleteDescription(){
 		return returnsCompleteDescription;
 	}
-
 	/**
 	 * @param flag value to set for {@link #returnsCompleteDescription}.
 	 */
@@ -138,10 +123,9 @@
     public Boolean isIncludingInferences() {
         return includesInferences;
     }
-
     /**
      * Set to {@code false} if the queries consider only asserted axioms.
-     * Set to {@code true} to get also inferred axioms.
+     * Set to {@code true} to get also inferred axioms
      * @param includesInferences the flag to indicate if {@code this.{@link #isIncludingInferences()}}.
      */
     public void setIncludeInferences(boolean includesInferences) {
@@ -152,44 +136,42 @@
 	 * Returns all individual defined in the ontology {@link OWLDataFactory#getOWLThing()}.
 	 * It returns {@code null} if no individuals belong to the root class or if such class does not exist.
 	 * Results completeness is ensured only if {@link #returnsCompleteDescription} is set to {@code true}.
-	 *
+	 * 
 	 * @return individuals belonging to the root class of the ontology.
 	 */
 	public Set<OWLNamedIndividual> getIndividualB2Thing(){
 		return( getIndividualB2Class( ontoRef.getOWLFactory().getOWLThing()));
 	}
-
 	/**
 	 * Returns all individuals belonging to the specified class.
 	 * The method takes a string and calls {@link OWLLibrary#getOWLClass(String)},
      * to fetch the corresponding OWL class object {@link #getIndividualB2Class(OWLClass)}.
      * It returns {@code null} if no individual belongs to that class or if such class does not exist.
 	 * Results completeness is ensured only if {@link #returnsCompleteDescription} is set to {@code true}.
-	 *
+	 * 
 	 * @param className name of the class.
 	 * @return non-ordered set of individuals belonging to such class.
 	 */
 	public Set<OWLNamedIndividual> getIndividualB2Class( String className){
 		return( getIndividualB2Class( ontoRef.getOWLClass( className)));
 	}
-
 	/**
      * Returns all individuals belonging to the specified class.
      * The method takes an OWL class object {@link #getIndividualB2Class(OWLClass)}.
      * It returns {@code null} if no individual belongs to that class or if such class does not exist.
      * Results completeness is ensured only if {@link #returnsCompleteDescription} is set to {@code true}.
-	 *
+	 * 
 	 * @param ontoClass OWL class.
 	 * @return non-ordered set of individuals belonging to such class.
 	 */
 	public Set<OWLNamedIndividual> getIndividualB2Class( OWLClass ontoClass){
 		long initialTime = System.nanoTime();
 		Set< OWLNamedIndividual> out = new HashSet< OWLNamedIndividual>();
-
+		
 		//Set<OWLIndividual> set = ontoClass.getIndividuals( ontoRef.getOWLOntology());
 		Stream<OWLIndividual> stream = EntitySearcher.getIndividuals( ontoClass, ontoRef.getOWLOntology());
 		Set<OWLIndividual> set = stream.collect(Collectors.toSet());
-
+		
 		if( set != null)
 			out.addAll( set.stream().map( AsOWLNamedIndividual::asOWLNamedIndividual).collect( Collectors.toList()));
 
@@ -207,25 +189,23 @@
 		logger.addDebugString( "Individual belonging to class given in: " + (System.nanoTime() - initialTime) + " [ns]");
 		return( out);
 	}
-
 	/**
 	 * Returns one individual belonging to the root class {@link OWLDataFactory#getOWLThing()}.
 	 * It returns {@code null} if no individual is classified in the class, meaning the ontology is not populated.
 	 * Results completeness is ensured only if {@link #returnsCompleteDescription} is set to {@code true}.
-	 *
+	 * 
 	 * @return an individual belonging to the root class of the ontology.
 	 */
 	public OWLNamedIndividual getOnlyIndividualB2Thing(){
 		return( getOnlyIndividualB2Class( ontoRef.getOWLFactory().getOWLThing()));
 	}
-
-	/**
-	 * Returns one individual belonging to the specified class.
+	/**
+	 * Returns one individual belonging to the specified class. 
 	 * Returns {@code null} if no individual are classified in that class,
-	 * if such class does not exist or if the Set returned by
+	 * if such class does not exist or if the Set returned by 
 	 * {@code this.getIndividualB2Class( .. )} has {@code size > 1}.
 	 * Results completeness is ensured only if {@link #returnsCompleteDescription} is set to {@code true}.
-	 *
+	 * 
 	 * @param className name of the ontological class.
 	 * @return an individual belonging to ontoClass.
 	 */
@@ -233,14 +213,13 @@
 		Set<OWLNamedIndividual> set = getIndividualB2Class( ontoRef.getOWLClass( className));
 		return( (OWLNamedIndividual) ontoRef.getOnlyElement(set));
 	}
-
-	/**
-	 * Returns one individual belonging to the specified class.
+	/**
+	 * Returns one individual belonging to the specified class. 
 	 * Returns {@code null} if no individual are classified in that class,
-	 * if such class does not exist or if the Set returned by
+	 * if such class does not exist or if the Set returned by 
 	 * {@code this.getIndividualB2Class( .. )} has {@code size > 1}.
 	 * Results completeness is ensured only if {@link #returnsCompleteDescription} is set to {@code true}.
-	 *
+	 * 
 	 * @param ontoClass OWLClass object in which to search.
 	 * @return an individual belonging to ontoClass.
 	 */
@@ -252,18 +231,18 @@
 	/**
 	 * Returns the set of classes in which an individual has been classified (except for OWLREA).
 	 * Results completeness is ensured only if {@link #returnsCompleteDescription} is set to {@code true}.
-	 *
+	 * 
 	 * @param individual the instance belonging to the returning classes.
 	 * @return set of all classes the individual belongs to.
 	 */
 	public Set<OWLClass> getIndividualClasses( OWLNamedIndividual individual){
 		long initialTime = System.nanoTime();
 		Set< OWLClass> out = new HashSet<>();
-
+		
 		//Set< OWLClassExpression> set = individual.getTypes( ontoRef.getOWLOntology());
 		Stream<OWLClassExpression> stream = EntitySearcher.getTypes( individual, ontoRef.getOWLOntology());
 		Set< OWLClassExpression> set = stream.collect(Collectors.toSet());
-
+		
 		if( set != null)
 			out.addAll(set.stream().map(AsOWLClass::asOWLClass).collect(Collectors.toList()));
 
@@ -282,7 +261,6 @@
 		logger.addDebugString( "Types of individual given in: " + (System.nanoTime() - initialTime) + " [ns]");
 		return out;
 	}
-
 	/**
 	 * Returns the set of classes in which an individual has been classified.
 	 * Results completeness is ensured only if {@link #returnsCompleteDescription} is set to {@code true}.
@@ -294,10 +272,9 @@
 		OWLNamedIndividual ind = ontoRef.getOWLIndividual( individualName);
 		return getIndividualClasses( ind);
 	}
-
 	/**
 	 * Returns only one class the individual belongs to.
-	 *
+	 * 
 	 * @param individualName name of the individual.
 	 * @return a class.
 	 */
@@ -305,13 +282,12 @@
 		Set< OWLClass> set = getIndividualClasses( individualName);
 		return( ( OWLClass) ontoRef.getOnlyElement( set));
 	}
-
 	/**
 	 * Returns one class the individual belongs to.
 	 * Calls {@link #getIndividualClasses(OWLNamedIndividual)},
 	 * then {@link OWLReferencesInterface#getOnlyElement(Set)}
      * and returns the resulting {@link OWLClass}.
-	 *
+	 * 
 	 * @param individual ontological individual object.
 	 * @return one class in which the input individual is belonging to.
 	 */
@@ -319,50 +295,39 @@
 		Set< OWLClass> set = getIndividualClasses( individual);
 		return( ( OWLClass) ontoRef.getOnlyElement( set));
 	}
-
+	
 	/**
 	 * Returns the set of literal values of a specific OWL Data Property instance
 	 * assigned to an individual. Retrieves an OWL object from a string and calls
 	 * {@link #getDataPropertyB2Individual(OWLNamedIndividual, OWLDataProperty)},
 	 * then returns the results.
-	 *
+	 * 
 	 * @param individualName name of the individual the data property belongs to.
 	 * @param propertyName data property name.
 	 * @return non-ordered set of the data property literal values.
 	 */
 	public Set<OWLLiteral> getDataPropertyB2Individual( String individualName, String propertyName){
 		OWLNamedIndividual ind = ontoRef.getOWLIndividual( individualName);
-		OWLDataProperty prop = ontoRef.getOWLDataProperty(propertyName);
+		OWLDataProperty prop = ontoRef.getOWLDataProperty( propertyName); 
 		return( getDataPropertyB2Individual( ind, prop));
 	}
-
 	/**
      * Returns the set of literal values of a specific OWL Data Property instance
      * assigned to an individual. Returns {@code null} if such data property or
 	 * individual do not exist, or if there is no instance of the data property
      * assigned to the individual.
-	 *
+	 * 
 	 * @param individual individual the data property belongs to.
 	 * @param property data property whose values are queried.
 	 * @return non-ordered set of the data property literal values.
 	 */
 	public Set<OWLLiteral> getDataPropertyB2Individual( OWLNamedIndividual individual, OWLDataProperty property){
 		long initialTime = System.nanoTime();
-
+		
 		//Set<OWLLiteral>  value = individual.getDataPropertyValues(property, ontoRef.getOWLOntology());
 		Stream<OWLLiteral> stream = EntitySearcher.getDataPropertyValues(individual, property, ontoRef.getOWLOntology());
 		Set< OWLLiteral> value = stream.collect( Collectors.toSet());
 
-<<<<<<< HEAD
-		if (includesInferences) {
-			try {
-				Set<OWLLiteral> valueInf = ontoRef.getReasoner().getDataPropertyValues(individual, property);
-				value.addAll(valueInf);
-			} catch (InconsistentOntologyException e) {
-				ontoRef.logInconsistency();
-			}
-		}
-=======
         if(includesInferences) {
             try {
                 Set<OWLLiteral> valueInf = ontoRef.getOWLReasoner().getDataPropertyValues(individual, property);
@@ -371,17 +336,15 @@
                 ontoRef.logInconsistency();
             }
         }
->>>>>>> 035f2965
 		logger.addDebugString( "Data property belonging to individual given in: " + (System.nanoTime() - initialTime) + " [ns]");
 		return ( value);
 	}
-
 	/**
 	 * Returns one literal value of a specific OWL Data Property instance
 	 * assigned to an individual. Takes as input the individual and
 	 * property names and calls {@link #getDataPropertyB2Individual(OWLNamedIndividual, OWLDataProperty)},
 	 * then returns the result as {@link OWLLiteral}.
-	 *
+	 * 
 	 * @param individualName name of the individual the data property belongs to.
 	 * @param propertyName name of the data property whose values are queried.
 	 * @return queried literal value.
@@ -390,13 +353,12 @@
 		Set<OWLLiteral> set = getDataPropertyB2Individual( individualName, propertyName);
 		return( (OWLLiteral) ontoRef.getOnlyElement( set));
 	}
-
 	/**
      * Returns one literal value of a specific OWL Data Property instance
      * assigned to an individual. This returns {@code null} if such data property or
      * individual do not exist, or if there is no instance of the data property
      * assigned to the individual.
-	 *
+	 * 
 	 * @param individual individual the data property belongs to.
 	 * @param property data property whose values are queried.
 	 * @return queried literal value.
@@ -406,10 +368,11 @@
 		return( (OWLLiteral) ontoRef.getOnlyElement( set));
 	}
 
+
 	/**
      * Returns all value objects of a specific OWL Object Property instance
      * assigned to an individual.
-	 *
+	 * 
 	 * @param individualName name of an individual.
 	 * @param propertyName name of the object property.
 	 * @return non-ordered set of the property value entities ({@link OWLNamedIndividual}).
@@ -419,12 +382,11 @@
 		OWLObjectProperty prop = ontoRef.getOWLObjectProperty( propertyName);
 		return( getObjectPropertyB2Individual( ind, prop));
 	}
-
 	/**
      * Returns all value objects of a specific OWL Object Property instance
      * assigned to an individual. Returns {@code null}
 	 * if the object property or individual do not exist.
-	 *
+	 * 
 	 * @param individual from which the object property is retrieved.
 	 * @param property the object property to lock for.
 	 * @return non-ordered set of the property value entities ({@link OWLNamedIndividual}).
@@ -432,10 +394,10 @@
 	public Set<OWLNamedIndividual> getObjectPropertyB2Individual( OWLNamedIndividual individual, OWLObjectProperty property){
 		long initialTime = System.nanoTime();
 		Set< OWLNamedIndividual> out = new HashSet<>();
-
+		
 		Stream< OWLIndividual> stream = EntitySearcher.getObjectPropertyValues(individual, property, ontoRef.getOWLOntology());
 		Set< OWLIndividual> set = stream.collect( Collectors.toSet());
-
+		
 		if( set != null){
 			out.addAll(set.stream().map(AsOWLNamedIndividual::asOWLNamedIndividual).collect(Collectors.toList()));
 		}
@@ -453,12 +415,11 @@
 		logger.addDebugString( "Object property belonging to individual given in: " + (System.nanoTime() - initialTime) + " [ns]");
 		return( out);
 	}
-
 	/**
      * Returns one value object of a specific OWL Object Property instance
      * assigned to an individual, given by name.
      * It actually queries all values and then returns only one.
-	 *
+	 * 
 	 * @param individualName name of the individual.
 	 * @param propertyName name of the object property.
 	 * @return property value entity ({@link OWLNamedIndividual}).
@@ -469,13 +430,12 @@
 		Set<OWLNamedIndividual> set = getObjectPropertyB2Individual( ind, prop);
 		return( (OWLNamedIndividual) ontoRef.getOnlyElement( set));
 	}
-
 	/**
 	 * Returns one value object of a specific OWL Object Property instance
      * assigned to an individual. It actually queries all values and then returns only one.
      * Returns {@code null} if the object property or individual do not exist,
      * or {@link OWLReferencesInterface#getOnlyElement(Set)} returns {@code null}.
-	 *
+	 * 
 	 * @param individual from which the object property is retrieved.
 	 * @param property the object property to lock for.
 	 * @return property value entity ({@link OWLNamedIndividual}).
@@ -489,7 +449,7 @@
 	 * Returns all object properties and relative value entities relative to an individual.
 	 * Note: this implementation may be not efficient since it iterate over all
 	 * the object property of the ontology.
-	 *
+	 * 
 	 * @param individual the instance from which retrieve its objects properties.
 	 * @return all the object properties and value entities of the given individual.
 	 */
@@ -497,48 +457,25 @@
 		Set<ObjectPropertyRelations> out = new HashSet<ObjectPropertyRelations>();
 		// get all object prop in the ontology
 		OWLObjectProperty topObjProp = ontoRef.getOWLFactory().getOWLTopObjectProperty();
-		Set<OWLObjectProperty> allProp = getAllObjectPropertiesRecursive();//getSubObjectPropertyOf(topObjProp);
+		Set<OWLObjectProperty> allProp = getSubObjectPropertyOf(topObjProp);
 		for( OWLObjectProperty p : allProp){ // check if a property belongs to this individual
 			Set<OWLNamedIndividual> values = getObjectPropertyB2Individual(individual, p);
 			if( ! values.isEmpty())
 				out.add( new ObjectPropertyRelations(individual, p, values, ontoRef));
 		}
-		return out;
-	}
-
-	private Set<OWLObjectProperty> getAllObjectPropertiesRecursive() {
-		allObjectPropertyRecoursive = new HashSet<>();
-		getAllObjectPropertiesRecursive(ontoRef.getOWLFactory().getOWLTopObjectProperty());
-		return allObjectPropertyRecoursive;
-	}
-
-	private void getAllObjectPropertiesRecursive(OWLObjectProperty prop) {
-		Set<OWLObjectProperty> props = getSubObjectPropertyOf(prop);
-		if (props.isEmpty())
-			return;
-		else {
-            allObjectPropertyRecoursive.addAll(props);
-            for (OWLObjectProperty p : props)
-				getAllObjectPropertiesRecursive(p);
-		}
-	}
-
+		return out;	
+	}
 	/**
      * Returns all object properties and relative value entities relative to an individual.
-	 * Note that this implementation may be not efficient since it iterate over all
+	 * Note that this implementation may be not efficient since it iterate over all 
 	 * the object property of the ontology.
-	 *
+	 * 
 	 * @param individualName name of the individual.
 	 * @return all the object properties and value entities of the given individual.
 	 */
 	public Set<ObjectPropertyRelations> getObjectPropertyB2Individual(String individualName){
-<<<<<<< HEAD
-		return getObjectPropertyB2Individual(ontoRef.getOWLIndividual(individualName));
-	}
-=======
 		return getObjectPropertyB2Individual( ontoRef.getOWLIndividual( individualName));	
 	}	
->>>>>>> 035f2965
 
 	/** Returns all data properties and relative value entities relative to an individual.
      * Note that this implementation may be not efficient since it iterate over all
@@ -551,7 +488,7 @@
 		Set< DataPropertyRelations> out = new HashSet< DataPropertyRelations>();
 		// get all object prop in the ontology
 		OWLDataProperty topObjProp = ontoRef.getOWLFactory().getOWLTopDataProperty();
-		Set<OWLDataProperty> allProp = getAllDataPropertiesRecursive();//getSubDataPropertyOf(topObjProp);
+		Set<OWLDataProperty> allProp = getSubDataPropertyOf(topObjProp);
 		for( OWLDataProperty p : allProp){ // check if a property belongs to this individual
 			Set<OWLLiteral> values = getDataPropertyB2Individual(individual, p);
 			if( ! values.isEmpty())
@@ -560,26 +497,6 @@
         return out;
     }
 
-<<<<<<< HEAD
-	private Set<OWLDataProperty> getAllDataPropertiesRecursive() {
-		allDataPropertyRecoursive = new HashSet<>();
-		getAllDataPropertiesRecursive(ontoRef.getOWLFactory().getOWLTopDataProperty());
-		return allDataPropertyRecoursive;
-	}
-
-	private void getAllDataPropertiesRecursive(OWLDataProperty prop) {
-		Set<OWLDataProperty> props = getSubDataPropertyOf(prop);
-		if (props.isEmpty())
-			return;
-		else {
-            allDataPropertyRecoursive.addAll(props);
-            for (OWLDataProperty p : props)
-				getAllDataPropertiesRecursive(p);
-		}
-	}
-
-=======
->>>>>>> 035f2965
     /**
 	 * Returns all data properties and relative value entities relative to an individual.
      * Note that this implementation may be not efficient since it iterate over all
@@ -698,10 +615,7 @@
 		//Set<OWLDataPropertyExpression> set = prop.getSubProperties( ontoRef.getOWLOntology());
 		Stream<OWLDataPropertyExpression> stream = EntitySearcher.getSubProperties( prop, ontoRef.getOWLOntology());
 		Set<OWLDataPropertyExpression> set = stream.collect( Collectors.toSet());
-<<<<<<< HEAD
-=======
-
->>>>>>> 035f2965
+
 		Set<OWLDataProperty> out = new HashSet<>();
 		if( set != null)
 			out.addAll(set.stream().map(AsOWLDataProperty::asOWLDataProperty).collect(Collectors.toList()));
@@ -763,7 +677,7 @@
             }
         }
 		logger.addDebugString( "get sub classes of given in: " + (System.nanoTime() - initialTime) + " [ns]");
-		return(out);
+		return( out);
 	}
 
 	/**
@@ -973,8 +887,6 @@
     }
 
     /**
-<<<<<<< HEAD
-=======
      * Return all the inverse object properties of a given property.
      *
      * @param propertyName the name of the property from which retrieve its inverses.
@@ -1023,7 +935,6 @@
     }
 
     /**
->>>>>>> 035f2965
      * Performs a SPARQL query on the ontology. Returns a list of {@link QuerySolution} or {@code null} if the query fails.
      * Works only with the Pellet reasoner. {@code timeOut} parameter sets the query timeout, no timeout is set if
      * {@code timeOut &lt;=0}. Once timeout is reached, all solutions found up to that point are returned.
@@ -1035,11 +946,7 @@
     public List<QuerySolution> sparql(String query, Long timeOut) {
         try {
             // get objects
-<<<<<<< HEAD
-            KnowledgeBase kb = ((PelletReasoner) ontoRef.getReasoner()).getKB();
-=======
             KnowledgeBase kb = ((PelletReasoner) ontoRef.getOWLReasoner()).getKB();
->>>>>>> 035f2965
             PelletInfGraph graph = new org.mindswap.pellet.jena.PelletReasoner().bind(kb);
             InfModel model = ModelFactory.createInfModel(graph);
             // make the query
@@ -1092,10 +999,7 @@
         return sparql(prefix + select + where, timeOut);
     }
 
-<<<<<<< HEAD
-=======
-
->>>>>>> 035f2965
+
     // works only for pellet
     // set time out to null or < 0 to do not apply any timing out
 
@@ -1191,18 +1095,6 @@
      * A {@link ObjectPropertyRelations} object is returned by
      * {@link OWLEnquirer#getObjectPropertyB2Individual(OWLNamedIndividual)}
      * and {@link OWLEnquirer#getObjectPropertyB2Individual(String)}.
-<<<<<<< HEAD
-     *
-     * <div style="text-align:center;"><small>
-     * <b>Project</b>:    aMOR <br>
-     * <b>File</b>:       it.emarolab.amor.owlInterface.OWLEnquirer <br>
-     * <b>Licence</b>:    GNU GENERAL PUBLIC LICENSE. Version 3, 29 June 2007 <br>
-     * <b>Author</b>:     Buoncompagni Luca (luca.buoncompagni@edu.unige.it) <br>
-     * <b>affiliation</b>: DIBRIS, EMAROLab, University of Genoa. <br>
-     * <b>date</b>:       Feb 10, 2016 <br>
-     * </small></div>
-=======
->>>>>>> 035f2965
      */
     public class ObjectPropertyRelations {
         private OWLObjectProperty prop;
@@ -1225,11 +1117,7 @@
             return prop;
         }
 
-<<<<<<< HEAD
-        public OWLNamedIndividual getIndividuals() {
-=======
         public OWLNamedIndividual getIndividual() {
->>>>>>> 035f2965
             return ind;
         }
 
@@ -1241,11 +1129,7 @@
             return propName;
         }
 
-<<<<<<< HEAD
-        public String getIndividualsName() {
-=======
         public String getIndividualName() {
->>>>>>> 035f2965
             return indName;
         }
 
@@ -1254,11 +1138,7 @@
         }
 
         public String toString() {
-<<<<<<< HEAD
-            return "\"" + getIndividualsName() + "." + getPropertyName() + "( " + getValuesName() + ")";
-=======
             return "\"" + getIndividualName() + "." + getPropertyName() + "( " + getValuesName() + ")";
->>>>>>> 035f2965
         }
     }
 
@@ -1267,18 +1147,6 @@
      * A {@link DataPropertyRelations} object is returned by
      * {@link OWLEnquirer#getObjectPropertyB2Individual(OWLNamedIndividual)}
      * and {@link OWLEnquirer#getObjectPropertyB2Individual(String)}.
-<<<<<<< HEAD
-     *
-     * <div style="text-align:center;"><small>
-     * <b>Project</b>:    aMOR <br>
-     * <b>File</b>:       it.emarolab.amor.owlInterface.OWLEnquirer <br>
-     * <b>Licence</b>:    GNU GENERAL PUBLIC LICENSE. Version 3, 29 June 2007 <br>
-     * <b>Author</b>:     Buoncompagni Luca (luca.buoncompagni@edu.unige.it) <br>
-     * <b>affiliation</b>: DIBRIS, EMAROLab, University of Genoa. <br>
-     * <b>date</b>:       Feb 10, 2016 <br>
-     * </small></div>
-=======
->>>>>>> 035f2965
      */
     public class DataPropertyRelations {
         private OWLDataProperty prop;
@@ -1335,15 +1203,6 @@
      * {@link ClassExpressionType#OBJECT_MAX_CARDINALITY}, {@link ClassExpressionType#DATA_MAX_CARDINALITY},
      * {@link ClassExpressionType#OBJECT_EXACT_CARDINALITY}, {@link ClassExpressionType#DATA_EXACT_CARDINALITY}.
      * Where the getters of this containers depends from one of those types, assigned through setters.
-     *
-     * <div style="text-align:center;"><small>
-     * <b>Project</b>:    aMOR <br>
-     * <b>File</b>:       it.emarolab.amor.owlInterface.OWLEnquirer <br>
-     * <b>Licence</b>:    GNU GENERAL PUBLIC LICENSE. Version 3, 29 June 2007 <br>
-     * <b>Author</b>:     Buoncompagni Luca (luca.buoncompagni@edu.unige.it) <br>
-     * <b>affiliation</b>: DIBRIS, EMAROLab, University of Genoa. <br>
-     * <b>date</b>:       Feb 10, 2016 <br>
-     * </small></div>
      */
     public class ClassRestriction{
 		private OWLClass definitionOf;
@@ -1370,17 +1229,10 @@
          * @param subject the class restricted by this axiom.
          * @param property the object property that restricts the class
          */
-<<<<<<< HEAD
-		public ClassRestriction(OWLClass subject, OWLObjectProperty property) {
-            this.definitionOf = subject;
-            this.property = property;
-            this.isDataProperty = false;
-=======
         public ClassRestriction(OWLClass subject, OWLObjectProperty property) {
 			this.definitionOf = subject;
 			this.property = property;
 			this.isDataProperty = false;
->>>>>>> 035f2965
 		}
 
         /**
@@ -1391,15 +1243,9 @@
          */
 		protected void setDataOnlyRestriction( OWLDataRange dataType){
 			if( isDataProperty) {
-<<<<<<< HEAD
-				this.expressioneType = RESTRICTION_ONLY;
-				this.data = dataType;
-			} else logger.addDebugString("Cannot set a 'only' data restriction over an object property", true);
-=======
                 this.expressioneType = RESTRICTION_ONLY;
                 this.data = dataType;
             } else logger.addDebugString( "Cannot set a 'only' data restriction over an object property", true);
->>>>>>> 035f2965
 		}
         /**
          * Initialise to describe existential data property restriction over
@@ -1409,15 +1255,9 @@
          */
 		protected void setDataSomeRestriction( OWLDataRange dataType){
 			if( isDataProperty) {
-<<<<<<< HEAD
-				this.expressioneType = RESTRICTION_SOME;
-				this.data = dataType;
-			} else logger.addDebugString("Cannot set a 'some' data restriction over an object property", true);
-=======
                 this.expressioneType = RESTRICTION_SOME;
                 this.data = dataType;
             } else logger.addDebugString( "Cannot set a 'some' data restriction over an object property", true);
->>>>>>> 035f2965
 		}
         /**
          * Initialise to describe a data property with a minimal cardinality restriction over
@@ -1429,15 +1269,9 @@
 		protected void setDataMinRestriction( int cardinality, OWLDataRange dataType){
 			if( isDataProperty) {
 				this.expressioneType = RESTRICTION_MIN;
-<<<<<<< HEAD
-				this.cardinality = cardinality;
-				this.data = dataType;
-            } else logger.addDebugString("Cannot set a 'min' data restriction over an object property", true);
-=======
                 this.cardinality = cardinality;
                 this.data = dataType;
             } else logger.addDebugString( "Cannot set a 'min' data restriction over an object property", true);
->>>>>>> 035f2965
 		}
         /**
          * Initialise to describe a data property with a maximal cardinality restriction over
@@ -1449,15 +1283,9 @@
 		protected void setDataMaxRestriction(int cardinality, OWLDataRange dataType){
 			if( isDataProperty) {
 				this.expressioneType = RESTRICTION_MAX;
-<<<<<<< HEAD
-				this.cardinality = cardinality;
-				this.data = dataType;
-            } else logger.addDebugString("Cannot set a 'max' data restriction over an object property", true);
-=======
                 this.cardinality = cardinality;
                 this.data = dataType;
             } else logger.addDebugString( "Cannot set a 'max' data restriction over an object property", true);
->>>>>>> 035f2965
 		}
         /**
          * Initialise to describe a data property with an exact cardinality restriction over
@@ -1469,15 +1297,9 @@
 		protected void setDataExactRestriction( int cardinality, OWLDataRange dataType){
 			if( isDataProperty) {
 				this.expressioneType = RESTRICTION_EXACT;
-<<<<<<< HEAD
-				this.cardinality = cardinality;
-				this.data = dataType;
-			} else logger.addDebugString("Cannot set a 'exact' data restriction over an object property", true);
-=======
                 this.cardinality = cardinality;
                 this.data = dataType;
             } else logger.addDebugString( "Cannot set a 'exact' data restriction over an object property", true);
->>>>>>> 035f2965
 		}
 
         /**
@@ -1488,15 +1310,9 @@
          */
         protected void setObjectOnlyRestriction( OWLClass object){
 			if( ! isDataProperty) {
-<<<<<<< HEAD
-				this.expressioneType = RESTRICTION_ONLY;
-				this.object = object;
-            } else logger.addDebugString("Cannot set a 'only' object restriction over a data property", true);
-=======
                 this.expressioneType = RESTRICTION_ONLY;
                 this.object = object;
             } else logger.addDebugString( "Cannot set a 'only' object restriction over a data property", true);
->>>>>>> 035f2965
 		}
         /**
          * Initialise to describe existential object property restriction over
